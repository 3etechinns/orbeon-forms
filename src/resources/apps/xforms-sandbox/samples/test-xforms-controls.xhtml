--- conflicted
+++ resolved
@@ -161,8 +161,6 @@
                                 <xforms:value ref="@name"/>
                             </xforms:itemset>
                         </xforms:select1>
-<<<<<<< HEAD
-=======
                         <xforms:trigger appearance="minimal" id="set-out-of-range">
                             <xforms:label>Set out of range</xforms:label>
                             <xforms:setvalue ev:event="DOMActivate" ref="flavor">x</xforms:setvalue>
@@ -171,7 +169,6 @@
                             <xforms:label>Set to Apple</xforms:label>
                             <xforms:setvalue ev:event="DOMActivate" ref="flavor">a</xforms:setvalue>
                         </xforms:trigger>
->>>>>>> a1255be6
                     </xhtml:p>
                     <xhtml:p>
                         <xforms:select appearance="full" ref="flavor" id="flavor-select-full">
@@ -288,21 +285,11 @@
                     <xforms:trigger ref="trigger" id="trigger-default">
                         <xforms:label ref="../label"/>
                         <xforms:hint>Hint</xforms:hint>
-<<<<<<< HEAD
-=======
                     </xforms:trigger>
                     <xforms:trigger ref="trigger" id="trigger-minimal" appearance="minimal">
                         <xforms:label ref="../label"/>
                         <xforms:hint>Hint</xforms:hint>
->>>>>>> a1255be6
                     </xforms:trigger>
-                    <xforms:trigger ref="trigger" id="trigger-minimal" appearance="minimal">
-                        <xforms:label ref="../label"/>
-                        <xforms:hint>Hint</xforms:hint>
-                    </xforms:trigger>
-                    <xforms:group ref="trigger">
-                        <xhtml:a href="#">Link in group</xhtml:a>
-                    </xforms:group>
                 </xhtml:p>
 
                 <!-- Submit -->
