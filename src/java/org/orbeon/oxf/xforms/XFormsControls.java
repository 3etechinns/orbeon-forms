--- conflicted
+++ resolved
@@ -16,31 +16,16 @@
 import org.apache.log4j.Logger;
 import org.dom4j.Element;
 import org.orbeon.oxf.common.OXFException;
-<<<<<<< HEAD
-=======
-import org.orbeon.oxf.pipeline.api.PipelineContext;
 import org.orbeon.oxf.util.IndentedLogger;
 import org.orbeon.oxf.util.LoggerFactory;
->>>>>>> 4a6d2c0a
 import org.orbeon.oxf.util.PropertyContext;
 import org.orbeon.oxf.xforms.control.*;
 import org.orbeon.oxf.xforms.control.controls.XFormsRepeatControl;
 import org.orbeon.oxf.xforms.control.controls.XFormsRepeatIterationControl;
 import org.orbeon.oxf.xforms.control.controls.XXFormsDialogControl;
-<<<<<<< HEAD
 import org.orbeon.oxf.xforms.itemset.Itemset;
 import org.orbeon.oxf.xforms.xbl.XBLContainer;
 import org.orbeon.oxf.xml.dom4j.Dom4jUtils;
-=======
-import org.orbeon.oxf.xforms.event.XFormsEvents;
-import org.orbeon.oxf.xforms.event.events.*;
-import org.orbeon.oxf.xforms.itemset.Itemset;
-import org.orbeon.oxf.xforms.xbl.XBLContainer;
-import org.orbeon.oxf.xml.dom4j.Dom4jUtils;
-import org.orbeon.saxon.dom4j.NodeWrapper;
-import org.orbeon.saxon.om.Item;
-import org.orbeon.saxon.om.NodeInfo;
->>>>>>> 4a6d2c0a
 
 import java.util.ArrayList;
 import java.util.HashMap;
@@ -52,13 +37,10 @@
  */
 public class XFormsControls implements XFormsObjectResolver {
 
-<<<<<<< HEAD
-=======
     public static final String LOGGING_CATEGORY = "control";
     public static final Logger logger = LoggerFactory.createLogger(XFormsModel.class);
     public final IndentedLogger indentedLogger;
 
->>>>>>> 4a6d2c0a
     private boolean initialized;
     private ControlTree initialControlTree;
     private ControlTree currentControlTree;
@@ -81,7 +63,7 @@
         this.rootContainer = this.containingDocument;
 
         // Create minimal tree
-        initialControlTree = new ControlTree(containingDocument);
+        initialControlTree = new ControlTree(containingDocument, indentedLogger);
         currentControlTree = initialControlTree;
     }
 
@@ -140,13 +122,8 @@
      * Initialize the controls if needed, passing initial state information. This is called if the state of the engine
      * needs to be built or rebuilt.
      *
-<<<<<<< HEAD
      * @param propertyContext   current context
      * @param isRestoringState  whether we are restoring the state
-=======
-     * @param propertyContext       current context
-     * @param evaluateItemsets      whether to evaluateItemsets (for dynamic state restoration)
->>>>>>> 4a6d2c0a
      */
     public void initializeState(PropertyContext propertyContext, boolean isRestoringState) {
 
@@ -173,14 +150,10 @@
             } else {
                 // Create new controls tree
                 // NOTE: We set this first so that the tree is made available during construction to XPath functions like index() or xxforms:case() 
-                currentControlTree = initialControlTree = new ControlTree(containingDocument);
+                currentControlTree = initialControlTree = new ControlTree(containingDocument, indentedLogger);
 
                 // Initialize new control tree
-<<<<<<< HEAD
                 currentControlTree.initialize(propertyContext, containingDocument, rootContainer, isRestoringState);
-=======
-                currentControlTree.initialize(propertyContext, containingDocument, indentedLogger, rootContainer, evaluateItemsets);
->>>>>>> 4a6d2c0a
             }
         }
 
@@ -248,10 +221,7 @@
      * WARNING: The binding context must be set to the current iteration before calling.
      *
      * @param propertyContext   current context
-<<<<<<< HEAD
      * @param bindingContext    binding context set to the context of the new iteration
-=======
->>>>>>> 4a6d2c0a
      * @param repeatControl     repeat control
      * @param iterationIndex    new iteration index (1..repeat size + 1)
      * @return                  newly created repeat iteration control
@@ -263,17 +233,11 @@
             throw new OXFException("Cannot call insertRepeatIteration() when initialControlTree == currentControlTree");
 
         final XFormsRepeatIterationControl repeatIterationControl;
-<<<<<<< HEAD
-        containingDocument.startHandleOperation("controls", "adding iteration");
+        indentedLogger.startHandleOperation("controls", "adding iteration");
         {
             repeatIterationControl = currentControlTree.createRepeatIterationTree(propertyContext, containingDocument, bindingContext, repeatControl, iterationIndex);
         }
-        containingDocument.endHandleOperation();
-=======
-        indentedLogger.startHandleOperation("controls", "adding iteration");
-        repeatIterationControl = currentControlTree.createRepeatIterationTree(propertyContext, bindingContext, repeatControl, iterationIndex);
         indentedLogger.endHandleOperation();
->>>>>>> 4a6d2c0a
 
         return repeatIterationControl;
     }
@@ -344,10 +308,7 @@
      * Rebuild the controls tree bindings if needed.
      *
      * @param propertyContext   current context
-<<<<<<< HEAD
      * @return                  true iif bindings were updated
-=======
->>>>>>> 4a6d2c0a
      */
     private boolean updateControlBindingsIfNeeded(final PropertyContext propertyContext) {
 
@@ -363,13 +324,8 @@
             // Clone if needed
             cloneInitialStateIfNeeded();
 
-<<<<<<< HEAD
-            containingDocument.startHandleOperation("controls", "updating bindings");
+            indentedLogger.startHandleOperation("controls", "updating bindings");
             final ControlTree.UpdateBindingsListener listener = new ControlTree.UpdateBindingsListener(propertyContext, currentControlTree.getEffectiveIdsToControls());
-=======
-            indentedLogger.startHandleOperation("controls", "updating bindings");
-            final UpdateBindingsListener listener = new UpdateBindingsListener(propertyContext, currentControlTree.getEffectiveIdsToControls(), currentControlTree.getEventsToDispatch());
->>>>>>> 4a6d2c0a
             {
                 // Visit all controls and update their bindings
                 visitControlElementsHandleRepeat(propertyContext, containingDocument, rootContainer, listener);
@@ -643,247 +599,12 @@
             return;
         }
 
-<<<<<<< HEAD
-        containingDocument.startHandleOperation("model", "performing refresh", "container id", container.getEffectiveId());
+        indentedLogger.startHandleOperation("model", "performing refresh", "container id", container.getEffectiveId());
         {
             // Update control bindings
             updateControlBindingsIfNeeded(propertyContext);
             // Update control values
             evaluateControlValuesIfNeeded(propertyContext, true);
-=======
-        indentedLogger.startHandleOperation("model", "performing refresh", "model id", model.getEffectiveId());
-
-        // Update control bindings if needed
-        updateControlBindingsIfNeeded(propertyContext);
-
-        // Obtain global information about event handlers. This is a rough optimization so we can avoid sending certain
-        // types of events below.
-        final boolean isAllowSendingValueChangedEvents = hasHandlerForEvent(XFormsEvents.XFORMS_VALUE_CHANGED);
-        final boolean isAllowSendingRequiredEvents = hasHandlerForEvent(XFormsEvents.XFORMS_REQUIRED) || hasHandlerForEvent(XFormsEvents.XFORMS_OPTIONAL);
-        final boolean isAllowSendingRelevantEvents = hasHandlerForEvent(XFormsEvents.XFORMS_ENABLED) || hasHandlerForEvent(XFormsEvents.XFORMS_DISABLED);
-        final boolean isAllowSendingReadonlyEvents = hasHandlerForEvent(XFormsEvents.XFORMS_READONLY) || hasHandlerForEvent(XFormsEvents.XFORMS_READWRITE);
-        final boolean isAllowSendingValidEvents = hasHandlerForEvent(XFormsEvents.XFORMS_VALID) || hasHandlerForEvent(XFormsEvents.XFORMS_INVALID);
-
-        final boolean isAllowSendingUIEvents = isAllowSendingValueChangedEvents || isAllowSendingRequiredEvents || isAllowSendingRelevantEvents || isAllowSendingReadonlyEvents || isAllowSendingValidEvents;
-        if (isAllowSendingUIEvents) {
-            // There are potentially event handlers for UI events, so do the whole processing
-
-            // If this is the first refresh we mark nodes to dispatch MIP events
-            final boolean isFirstRefresh = isInitialRefreshEvents && containingDocument.isInitializationFirstRefreshClear();
-
-            // Build list of events to send
-            final Map<String, EventSchedule> relevantBindingEvents = getCurrentControlTree().getEventsToDispatch();
-            final List<EventSchedule> eventsToDispatch = new ArrayList<EventSchedule>();
-
-            // Iterate through controls and check the nodes they are bound to
-            visitAllControls(new XFormsControlVisitorAdapter() {
-                public void startVisitControl(XFormsControl control) {
-
-                    // We must be an XFormsSingleNodeControl
-                    // NOTE: We don't dispatch events to repeat iterations
-                    if (!(control instanceof XFormsSingleNodeControl && !(control instanceof XFormsRepeatIterationControl)))
-                        return;
-
-                    // This can happen if control is not bound to anything (includes xforms:group[not(@ref) and not(@bind)])
-                    final NodeInfo currentNodeInfo = ((XFormsSingleNodeControl) control).getBoundNode();
-                    if (currentNodeInfo == null)
-                        return;
-
-                    // We only dispatch events for controls bound to a mutable document
-                    // TODO: what about initial events? those could be sent.
-                    if (!(currentNodeInfo instanceof NodeWrapper))
-                        return;
-
-                    // Check if value has changed
-
-                    // NOTE: For the purpose of dispatching value change and MIP events, we used to make a
-                    // distinction between value controls and plain single-node controls. However it seems that it is
-                    // still reasonable to dispatch those events to xforms:group, xforms:switch, and even repeat
-                    // iterations if they are bound.
-
-                    final String effectiveId = control.getEffectiveId();
-                    final EventSchedule existingEventSchedule = (relevantBindingEvents == null) ? null : relevantBindingEvents.get(effectiveId);
-
-                    // Allow dispatching value change to:
-                    // o relevant control
-                    // o whose value changed
-                    //
-                    // NOTE: We tried dispatching also during first refresh, but only if it is not a container control
-                    // OR if the bound node is simple content. However, right now we have decided against dispatching
-                    // this during initialization. See:
-                    //
-                    //   http://wiki.orbeon.com/forms/doc/contributor-guide/xforms-ui-events
-
-//                     This last part of the logic is there to prevent dispatching spurious value change events for all
-//                     groups during initialization, while still allowing listening to value changes on groups that have
-//                     simple content and therefore can hold a value.
-//
-//                     Whether the control is a container control: group, switch, repeat iteration
-//                    final boolean isContainerControl = control instanceof XFormsSingleNodeContainerControl;
-//                    final boolean isShouldSendValueChangeEvent
-//                            = newRelevantState
-//                                && (isControlValueChanged
-//                                    || isFirstRefresh && (!isContainerControl || Dom4jUtils.isSimpleContent((Node) ((NodeWrapper) currentNodeInfo).getUnderlyingNode())));
-
-                    // NOTE: In the whole refresh process, no control evaluation takes place. This is needed at this
-                    // point because with multiple models, a refresh might occur before all models have been RRR. This
-                    // means that evaluating here might incorrect values for MIPs and control values.
-
-                    // Don't dispatch events to static readonly triggers, as they in fact behave as if they were not relevant!
-                    if (control instanceof XFormsTriggerControl && XFormsSingleNodeControl.isStaticReadonlyNoEvaluate((XFormsSingleNodeControl) control)) {
-                        return;
-                    }
-
-                    final boolean newRelevantState = InstanceData.getInheritedRelevant(currentNodeInfo);
-                    final boolean isControlValueChanged = InstanceData.isValueChanged(currentNodeInfo);
-                    // TODO: if control *becomes* non-relevant and value changed, arguably we should dispatch the value-changed event
-                    final boolean isShouldSendValueChangeEvent = newRelevantState && isControlValueChanged;
-
-                    if (isFirstRefresh) {
-                        // Special processing for first refresh
-
-                        // Don't dispatch any value change
-                        // NOP
-
-                        // Display events only if the control is relevant
-                        if (newRelevantState) {
-
-                            // Dispatch xforms-enabled if needed
-                            if (isAllowSendingRelevantEvents) {
-                                addEventToSchedule(existingEventSchedule, effectiveId, EventSchedule.RELEVANT);
-                            }
-
-                            // Dispatch events only if the MIP value is different from the default
-
-                            // Dispatch xforms-required if needed
-                            if (isAllowSendingRequiredEvents && InstanceData.getRequired(currentNodeInfo)) {
-                                addEventToSchedule(existingEventSchedule, effectiveId, EventSchedule.REQUIRED);
-                            }
-
-                            // Dispatch xforms-readonly if needed
-                            if (isAllowSendingReadonlyEvents && InstanceData.getInheritedReadonly(currentNodeInfo)) {
-                                addEventToSchedule(existingEventSchedule, effectiveId, EventSchedule.READONLY);
-                            }
-
-                            // Dispatch xforms-invalid if needed
-                            if (isAllowSendingValidEvents && !InstanceData.getValid(currentNodeInfo)) {
-                                addEventToSchedule(existingEventSchedule, effectiveId, EventSchedule.VALID);
-                            }
-                        }
-
-                    } else {
-                        // Subsequent refreshes
-
-                        if (isShouldSendValueChangeEvent) {
-                            if (isAllowSendingValueChangedEvents) {
-                                // Dispatch value change and...
-
-                                if (!isPlainValueChange) {
-                                    // ... all MIP events
-                                    addEventToSchedule(existingEventSchedule, effectiveId, EventSchedule.ALL);
-                                } else {
-                                    // ... nothing else
-                                    addEventToSchedule(existingEventSchedule, effectiveId, EventSchedule.VALUE);
-                                }
-                            } else {
-                                if (!isPlainValueChange) {
-                                    // Dispatch all the allowed MIP events
-
-                                    if (isAllowSendingRequiredEvents)
-                                        addEventToSchedule(existingEventSchedule, effectiveId, EventSchedule.REQUIRED);
-                                    if (isAllowSendingRelevantEvents)
-                                        addEventToSchedule(existingEventSchedule, effectiveId, EventSchedule.RELEVANT);
-                                    if (isAllowSendingReadonlyEvents)
-                                        addEventToSchedule(existingEventSchedule, effectiveId, EventSchedule.READONLY);
-                                    if (isAllowSendingValidEvents)
-                                        addEventToSchedule(existingEventSchedule, effectiveId, EventSchedule.VALID);
-                                }
-                            }
-                        }
-
-                        if (!isShouldSendValueChangeEvent || isPlainValueChange) {
-                            // Send individual MIP events
-                            // Come here if MIP events are not already handled above
-
-                            // Dispatch xforms-optional/xforms-required if needed
-                            if (isAllowSendingRequiredEvents) {
-                                // Send only when value has changed
-                                final boolean previousRequiredState = InstanceData.getPreviousRequiredState(currentNodeInfo);
-                                final boolean newRequiredState = InstanceData.getRequired(currentNodeInfo);
-
-                                if (previousRequiredState != newRequiredState) {
-                                    addEventToSchedule(existingEventSchedule, effectiveId, EventSchedule.REQUIRED);
-                                }
-                            }
-                            // Dispatch xforms-enabled/xforms-disabled if needed
-                            if (isAllowSendingRelevantEvents) {
-                                // Send only when value has changed
-                                final boolean previousRelevantState = InstanceData.getPreviousInheritedRelevantState(currentNodeInfo);
-
-                                if (previousRelevantState != newRelevantState) {
-                                    addEventToSchedule(existingEventSchedule, effectiveId, EventSchedule.RELEVANT);
-                                }
-                            }
-                            // Dispatch xforms-readonly/xforms-readwrite if needed
-                            if (isAllowSendingReadonlyEvents) {
-                                final boolean previousReadonlyState = InstanceData.getPreviousInheritedReadonlyState(currentNodeInfo);
-                                final boolean newReadonlyState = InstanceData.getInheritedReadonly(currentNodeInfo);
-
-                                if (previousReadonlyState != newReadonlyState) {
-                                    addEventToSchedule(existingEventSchedule, effectiveId, EventSchedule.READONLY);
-                                }
-                            }
-
-                            // Dispatch xforms-valid/xforms-invalid if needed
-
-                            // NOTE: There is no mention in the spec that these events should be displatched automatically
-                            // when the value has changed, contrary to the other events above.
-                            if (isAllowSendingValidEvents) {
-                                final boolean previousValidState = InstanceData.getPreviousValidState(currentNodeInfo);
-                                final boolean newValidState = InstanceData.getValid(currentNodeInfo);
-
-                                if (previousValidState != newValidState) {
-                                    addEventToSchedule(existingEventSchedule, effectiveId, EventSchedule.VALID);
-                                }
-                            }
-                        }
-                    }
-                }
-
-                private void addEventToSchedule(EventSchedule eventSchedule, String effectiveControlId, int type) {
-                    if (eventSchedule == null)
-                        eventsToDispatch.add(new EventSchedule(effectiveControlId, type));
-                    else
-                        eventSchedule.updateType(type);
-                }
-            });
-
-            // Clear InstanceData event state
-            // NOTE: We clear for all models, as we are processing refresh events for all models here. This may have to be changed in the future.
-            containingDocument.synchronizeInstanceDataEventState();
-            getCurrentControlTree().clearEventsToDispatch();
-
-            // "Actions that directly invoke rebuild, recalculate, revalidate, or refresh always
-            // have an immediate effect, and clear the corresponding flag."
-            model.refreshDone();
-
-            // Add "relevant binding" events
-            if (relevantBindingEvents != null)
-                eventsToDispatch.addAll(relevantBindingEvents.values());
-
-            // Send events and (try to) make sure the event corresponds to the current instance data
-            // NOTE: event order and the exact steps to take are under-specified in 1.0.
-            for (EventSchedule eventSchedule : eventsToDispatch) {
-
-                final String controlInfoId = eventSchedule.getEffectiveControlId();
-                final int type = eventSchedule.getType();
-                final boolean isRelevantBindingEvent = (type & EventSchedule.RELEVANT_BINDING) != 0;
-
-                final XFormsControl xformsControl = (XFormsControl) getObjectByEffectiveId(controlInfoId);
-
-                if (!isRelevantBindingEvent) {
-                    // Regular type of event
->>>>>>> 4a6d2c0a
 
             if (currentControlTree.isAllowSendingRefreshEvents()) {
                 // There are potentially event handlers for UI events, so do the whole processing
@@ -900,147 +621,20 @@
 
             } else {
                 // No UI events to send because there is no event handlers for any of them
-                containingDocument.logDebug("model", "refresh skipping sending of UI events because no listener was found", "container id", container.getEffectiveId());
-
-<<<<<<< HEAD
+                indentedLogger.logDebug("model", "refresh skipping sending of UI events because no listener was found", "container id", container.getEffectiveId());
+
                 // "Actions that directly invoke rebuild, recalculate, revalidate, or refresh always have an immediate
                 // effect, and clear the corresponding flag."
                 refreshDone();
             }
         }
-        containingDocument.endHandleOperation();
-=======
-                    if (isAllowSendingValueChangedEvents && (type & EventSchedule.VALUE) != 0) {
-                        container.dispatchEvent(propertyContext, new XFormsValueChangeEvent(containingDocument, xformsControl));
-                    }
-                    if (currentNodeInfo != null && currentNodeInfo instanceof NodeWrapper) {
-                        if (isAllowSendingRequiredEvents && (type & EventSchedule.REQUIRED) != 0) {
-                            final boolean currentRequiredState = InstanceData.getRequired(currentNodeInfo);
-                            if (currentRequiredState) {
-                                container.dispatchEvent(propertyContext, new XFormsRequiredEvent(containingDocument, xformsControl));
-                            } else {
-                                container.dispatchEvent(propertyContext, new XFormsOptionalEvent(containingDocument, xformsControl));
-                            }
-                        }
-                        if (isAllowSendingRelevantEvents && (type & EventSchedule.RELEVANT) != 0) {
-                            final boolean currentRelevantState = InstanceData.getInheritedRelevant(currentNodeInfo);
-                            if (currentRelevantState) {
-                                container.dispatchEvent(propertyContext, new XFormsEnabledEvent(containingDocument, xformsControl));
-                            } else {
-                                container.dispatchEvent(propertyContext, new XFormsDisabledEvent(containingDocument, xformsControl));
-                            }
-                        }
-                        if (isAllowSendingReadonlyEvents && (type & EventSchedule.READONLY) != 0) {
-                            final boolean currentReadonlyState = InstanceData.getInheritedReadonly(currentNodeInfo);
-                            if (currentReadonlyState) {
-                                container.dispatchEvent(propertyContext, new XFormsReadonlyEvent(containingDocument, xformsControl));
-                            } else {
-                                container.dispatchEvent(propertyContext, new XFormsReadwriteEvent(containingDocument, xformsControl));
-                            }
-                        }
-                        if (isAllowSendingValidEvents && (type & EventSchedule.VALID) != 0) {
-                            final boolean currentValidState = InstanceData.getValid(currentNodeInfo);
-                            if (currentValidState) {
-                                container.dispatchEvent(propertyContext, new XFormsValidEvent(containingDocument, xformsControl));
-                            } else {
-                                container.dispatchEvent(propertyContext, new XFormsInvalidEvent(containingDocument, xformsControl));
-                            }
-                        }
-                    }
-                } else {
-                    // Handle special case of "relevant binding" events, i.e. relevance that changes because a node becomes
-                    // bound or unbound to a node.
-
-                    if (xformsControl != null) {
-
-                        // If control is not bound (e.g. xforms:group[not(@ref) and not(@bind)]) no events are sent
-                        final boolean isControlBound = xformsControl.getBindingContext().isNewBind();
-                        if (!isControlBound)
-                            continue;
-
-                        // Re-obtain node to which control is bound, in case things have changed
-                        final NodeInfo currentNodeInfo = ((XFormsSingleNodeControl) xformsControl).getBoundNode();
-                        if (currentNodeInfo != null) {
-
-                            // We only dispatch value-changed and other events for controls bound to a mutable document
-                            if (!(currentNodeInfo instanceof NodeWrapper))
-                                continue;
-
-                            final boolean currentRelevantState = InstanceData.getInheritedRelevant(currentNodeInfo);
-                            if (currentRelevantState) {
-                                // The control is newly bound to a relevant node
-
-                                final XBLContainer container = xformsControl.getXBLContainer();
-
-                                if (isAllowSendingRelevantEvents) {
-                                    container.dispatchEvent(propertyContext, new XFormsEnabledEvent(containingDocument, xformsControl));
-                                }
-
-                                // Also send other MIP events
-                                if (isAllowSendingRequiredEvents) {
-                                    final boolean currentRequiredState = InstanceData.getRequired(currentNodeInfo);
-                                    if (currentRequiredState) {
-                                        container.dispatchEvent(propertyContext, new XFormsRequiredEvent(containingDocument, xformsControl));
-                                    } else {
-                                        container.dispatchEvent(propertyContext, new XFormsOptionalEvent(containingDocument, xformsControl));
-                                    }
-                                }
-
-                                if (isAllowSendingReadonlyEvents) {
-                                    final boolean currentReadonlyState = InstanceData.getInheritedReadonly(currentNodeInfo);
-                                    if (currentReadonlyState) {
-                                        container.dispatchEvent(propertyContext, new XFormsReadonlyEvent(containingDocument, xformsControl));
-                                    } else {
-                                        container.dispatchEvent(propertyContext, new XFormsReadwriteEvent(containingDocument, xformsControl));
-                                    }
-                                }
-
-                                if (isAllowSendingValidEvents) {
-                                    final boolean currentValidState = InstanceData.getValid(currentNodeInfo);
-                                    if (currentValidState) {
-                                        container.dispatchEvent(propertyContext, new XFormsValidEvent(containingDocument, xformsControl));
-                                    } else {
-                                        container.dispatchEvent(propertyContext, new XFormsInvalidEvent(containingDocument, xformsControl));
-                                    }
-                                }
-                            }
-                        } else {
-                            // The control is not bound to a node
-                            sendDefaultEventsForDisabledControl(propertyContext, xformsControl,
-                                    isAllowSendingRequiredEvents, isAllowSendingRelevantEvents, isAllowSendingReadonlyEvents, isAllowSendingValidEvents);
-                        }
-                    } else {
-                        // The control no longer exists
-                        if (eventSchedule.getXFormsControl() != null) {
-                            // In this case, we get a reference to the "old" control
-                            sendDefaultEventsForDisabledControl(propertyContext, eventSchedule.getXFormsControl(),
-                                    isAllowSendingRequiredEvents, isAllowSendingRelevantEvents, isAllowSendingReadonlyEvents, isAllowSendingValidEvents);
-                        }
-                    }
-                }
-            }
-        } else {
-            // No UI events to send because there is no event handlers for any of them
-            indentedLogger.logDebug("model", "refresh skipping sending of UI events because no listener was found", "model id", model.getEffectiveId());
-
-            // NOTE: We clear for all models, as we are processing refresh events for all models here. This may have to be changed in the future.
-            containingDocument.synchronizeInstanceDataEventState();
-            getCurrentControlTree().clearEventsToDispatch();
-
-            // "Actions that directly invoke rebuild, recalculate, revalidate, or refresh always
-            // have an immediate effect, and clear the corresponding flag."
-            model.refreshDone();
-        }
-
         indentedLogger.endHandleOperation();
->>>>>>> 4a6d2c0a
     }
 
     private List<String> gatherRefreshEvents() {
 
         final List<String> eventsToDispatch = new ArrayList<String>();
 
-<<<<<<< HEAD
         // Iterate through controls and check the nodes they are bound to
         visitAllControls(new XFormsControlVisitorAdapter() {
             public void startVisitControl(XFormsControl control) {
@@ -1051,21 +645,6 @@
         });
 
         return eventsToDispatch;
-=======
-        // Control is disabled
-        if (isAllowSendingRelevantEvents)
-            container.dispatchEvent(propertyContext, new XFormsDisabledEvent(containingDocument, xformsControl));
-
-        // Send events for default MIP values
-        if (isAllowSendingRequiredEvents)
-            container.dispatchEvent(propertyContext, new XFormsOptionalEvent(containingDocument, xformsControl));
-
-        if (isAllowSendingReadonlyEvents)
-            container.dispatchEvent(propertyContext, new XFormsReadwriteEvent(containingDocument, xformsControl));
-
-        if (isAllowSendingValidEvents)
-            container.dispatchEvent(propertyContext, new XFormsValidEvent(containingDocument, xformsControl));
->>>>>>> 4a6d2c0a
     }
 
     private void dispatchRefreshEvents(PropertyContext propertyContext, List<String> eventsToDispatch) {
