/**
 * Copyright (C) 2009 Orbeon, Inc.
 *
 * This program is free software; you can redistribute it and/or modify it under the terms of the
 * GNU Lesser General Public License as published by the Free Software Foundation; either version
 * 2.1 of the License, or (at your option) any later version.
 *
 * This program is distributed in the hope that it will be useful, but WITHOUT ANY WARRANTY;
 * without even the implied warranty of MERCHANTABILITY or FITNESS FOR A PARTICULAR PURPOSE.
 * See the GNU Lesser General Public License for more details.
 *
 * The full text of the license is available at http://www.gnu.org/copyleft/lesser.html
 */
package org.orbeon.oxf.xforms.action.actions;

import org.dom4j.Element;
import org.orbeon.oxf.util.IndentedLogger;
import org.orbeon.oxf.util.PropertyContext;
import org.orbeon.oxf.xforms.XFormsContainingDocument;
import org.orbeon.oxf.xforms.action.XFormsAction;
import org.orbeon.oxf.xforms.action.XFormsActionInterpreter;
import org.orbeon.oxf.xforms.control.XFormsControl;
import org.orbeon.oxf.xforms.control.controls.XXFormsDialogControl;
import org.orbeon.oxf.xforms.event.XFormsEvent;
import org.orbeon.oxf.xforms.event.XFormsEventObserver;
import org.orbeon.oxf.xforms.event.XFormsEventTarget;
import org.orbeon.oxf.xforms.event.events.XXFormsDialogOpenEvent;
import org.orbeon.oxf.xforms.xbl.XBLBindings;
import org.orbeon.saxon.om.Item;

/**
 * Extension xxforms:show action.
 */
public class XXFormsShowAction extends XFormsAction {

    public void execute(XFormsActionInterpreter actionInterpreter, PropertyContext propertyContext, String targetId,
                        XFormsEventObserver eventObserver, Element actionElement,
                        XBLBindings.Scope actionScope, boolean hasOverriddenContext, Item overriddenContext) {

        final XFormsContainingDocument containingDocument = actionInterpreter.getContainingDocument();

        // Resolve all attributes as AVTs
        final String dialogStaticId = actionInterpreter.resolveAVT(propertyContext, actionElement, "dialog", true);
        final String effectiveNeighborId;
        {
<<<<<<< HEAD
            final String neighborStaticId = resolveAVT(actionInterpreter, propertyContext, actionElement, "neighbor", true);
            final XFormsControl effectiveNeighbor = (XFormsControl) ((neighborStaticId != null) ? resolveEffectiveControl(actionInterpreter, propertyContext, actionInterpreter.getObserverPseudoEffectiveId(), neighborStaticId, actionElement) : null);
=======
            final String neighborStaticId = actionInterpreter.resolveAVT(propertyContext, actionElement, "neighbor", true);
            final XFormsControl effectiveNeighbor = (XFormsControl) ((neighborStaticId != null) ? actionInterpreter.resolveEffectiveControl(propertyContext, actionElement, neighborStaticId) : null);
>>>>>>> a1255be6
            effectiveNeighborId = (effectiveNeighbor != null) ? effectiveNeighbor.getEffectiveId() : null;
        }
        final boolean constrainToViewport;
        {
            final String constrain = actionInterpreter.resolveAVT(propertyContext, actionElement, "constrain", false);
            constrainToViewport = !"false".equals(constrain);
        }

        if (dialogStaticId != null) {
            // Dispatch xxforms-dialog-open event to dialog
<<<<<<< HEAD
            // TODO: use container.getObjectByEffectiveId() once XBLContainer is able to have local controls
            final Object controlObject = resolveEffectiveControl(actionInterpreter, propertyContext, actionInterpreter.getObserverPseudoEffectiveId(), dialogStaticId, actionElement);
=======
            final Object controlObject = actionInterpreter.resolveEffectiveControl(propertyContext, actionElement, dialogStaticId);
>>>>>>> a1255be6
            if (controlObject instanceof XXFormsDialogControl) {
                final XFormsEventTarget eventTarget = (XFormsEventTarget) controlObject;
                final XFormsEvent newEvent = new XXFormsDialogOpenEvent(containingDocument, eventTarget, effectiveNeighborId, constrainToViewport);
                addContextAttributes(actionInterpreter, propertyContext, actionElement, newEvent);
                eventTarget.getXBLContainer(containingDocument).dispatchEvent(propertyContext, newEvent);
            } else {
                final IndentedLogger indentedLogger = actionInterpreter.getIndentedLogger();
                if (indentedLogger.isDebugEnabled())
                    indentedLogger.logDebug("xxforms:show", "dialog does not refer to an existing xxforms:dialog element, ignoring action",
                            "dialog id", dialogStaticId);
            }
        }
    }
}<|MERGE_RESOLUTION|>--- conflicted
+++ resolved
@@ -43,13 +43,8 @@
         final String dialogStaticId = actionInterpreter.resolveAVT(propertyContext, actionElement, "dialog", true);
         final String effectiveNeighborId;
         {
-<<<<<<< HEAD
-            final String neighborStaticId = resolveAVT(actionInterpreter, propertyContext, actionElement, "neighbor", true);
-            final XFormsControl effectiveNeighbor = (XFormsControl) ((neighborStaticId != null) ? resolveEffectiveControl(actionInterpreter, propertyContext, actionInterpreter.getObserverPseudoEffectiveId(), neighborStaticId, actionElement) : null);
-=======
             final String neighborStaticId = actionInterpreter.resolveAVT(propertyContext, actionElement, "neighbor", true);
             final XFormsControl effectiveNeighbor = (XFormsControl) ((neighborStaticId != null) ? actionInterpreter.resolveEffectiveControl(propertyContext, actionElement, neighborStaticId) : null);
->>>>>>> a1255be6
             effectiveNeighborId = (effectiveNeighbor != null) ? effectiveNeighbor.getEffectiveId() : null;
         }
         final boolean constrainToViewport;
@@ -60,12 +55,7 @@
 
         if (dialogStaticId != null) {
             // Dispatch xxforms-dialog-open event to dialog
-<<<<<<< HEAD
-            // TODO: use container.getObjectByEffectiveId() once XBLContainer is able to have local controls
-            final Object controlObject = resolveEffectiveControl(actionInterpreter, propertyContext, actionInterpreter.getObserverPseudoEffectiveId(), dialogStaticId, actionElement);
-=======
             final Object controlObject = actionInterpreter.resolveEffectiveControl(propertyContext, actionElement, dialogStaticId);
->>>>>>> a1255be6
             if (controlObject instanceof XXFormsDialogControl) {
                 final XFormsEventTarget eventTarget = (XFormsEventTarget) controlObject;
                 final XFormsEvent newEvent = new XXFormsDialogOpenEvent(containingDocument, eventTarget, effectiveNeighborId, constrainToViewport);
