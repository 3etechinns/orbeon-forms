--- conflicted
+++ resolved
@@ -51,11 +51,7 @@
             caseStaticId = caseAttribute;
         }
 
-<<<<<<< HEAD
-        final XFormsCaseControl caseControl = (XFormsCaseControl) resolveEffectiveControl(actionInterpreter, propertyContext, actionInterpreter.getObserverPseudoEffectiveId(), caseStaticId, actionElement);
-=======
         final XFormsCaseControl caseControl = (XFormsCaseControl) actionInterpreter.resolveEffectiveControl(propertyContext, actionElement, caseStaticId);
->>>>>>> a1255be6
         if (caseControl != null) { // can be null if the switch is not relevant
             // Found control
             if (!caseControl.isSelected()) {
