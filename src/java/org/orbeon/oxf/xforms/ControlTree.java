/**
 * Copyright (C) 2009 Orbeon, Inc.
 *
 * This program is free software; you can redistribute it and/or modify it under the terms of the
 * GNU Lesser General Public License as published by the Free Software Foundation; either version
 * 2.1 of the License, or (at your option) any later version.
 *
 * This program is distributed in the hope that it will be useful, but WITHOUT ANY WARRANTY;
 * without even the implied warranty of MERCHANTABILITY or FITNESS FOR A PARTICULAR PURPOSE.
 * See the GNU Lesser General Public License for more details.
 *
 * The full text of the license is available at http://www.gnu.org/copyleft/lesser.html
 */
package org.orbeon.oxf.xforms;

import org.dom4j.Element;
import org.orbeon.oxf.util.IndentedLogger;
import org.orbeon.oxf.util.PropertyContext;
import org.orbeon.oxf.xforms.control.XFormsContainerControl;
import org.orbeon.oxf.xforms.control.XFormsControl;
import org.orbeon.oxf.xforms.control.XFormsControlFactory;
import org.orbeon.oxf.xforms.control.XFormsSingleNodeControl;
import org.orbeon.oxf.xforms.control.controls.*;
import org.orbeon.oxf.xforms.event.XFormsEvents;
import org.orbeon.oxf.xforms.event.events.*;
import org.orbeon.oxf.xforms.xbl.XBLBindings;
import org.orbeon.oxf.xforms.xbl.XBLContainer;
import org.orbeon.saxon.om.Item;

import java.util.*;

/**
 * Represents a tree of XForms controls.
 */
public class ControlTree implements Cloneable {

    private final boolean isAllowSendingValueChangedEvents;
    private final boolean isAllowSendingRequiredEvents;
    private final boolean isAllowSendingRelevantEvents;
    private final boolean isAllowSendingReadonlyEvents;
    private final boolean isAllowSendingValidEvents;
    private final boolean isAllowSendingRefreshEvents;

    private final IndentedLogger indentedLogger;

    private final XFormsStaticState staticState;

    // Top-level controls
    private List<XFormsControl> children;   // top-level controls

    // Index of controls
    private ControlIndex controlIndex;

    private boolean isBindingsDirty;    // whether the bindings must be reevaluated

    public ControlTree(XFormsContainingDocument containingDocument, IndentedLogger indentedLogger) {

        this.indentedLogger = indentedLogger;

        staticState = containingDocument.getStaticState();
        controlIndex = new ControlIndex(XFormsProperties.isNoscript(containingDocument));

        // Obtain global information about event handlers. This is a rough optimization so we can avoid sending certain
        // types of events below.

        isAllowSendingValueChangedEvents = staticState.hasHandlerForEvent(XFormsEvents.XFORMS_VALUE_CHANGED);
        isAllowSendingRequiredEvents = staticState.hasHandlerForEvent(XFormsEvents.XFORMS_REQUIRED) || staticState.hasHandlerForEvent(XFormsEvents.XFORMS_OPTIONAL);
        isAllowSendingRelevantEvents = staticState.hasHandlerForEvent(XFormsEvents.XFORMS_ENABLED) || staticState.hasHandlerForEvent(XFormsEvents.XFORMS_DISABLED);
        isAllowSendingReadonlyEvents = staticState.hasHandlerForEvent(XFormsEvents.XFORMS_READONLY) || staticState.hasHandlerForEvent(XFormsEvents.XFORMS_READWRITE);
        isAllowSendingValidEvents = staticState.hasHandlerForEvent(XFormsEvents.XFORMS_VALID) || staticState.hasHandlerForEvent(XFormsEvents.XFORMS_INVALID);

        isAllowSendingRefreshEvents = isAllowSendingValueChangedEvents || isAllowSendingRequiredEvents || isAllowSendingRelevantEvents || isAllowSendingReadonlyEvents || isAllowSendingValidEvents;
    }

    /**
     * Build the entire tree of controls and associated information.
     *
     * @param propertyContext       current context
     * @param containingDocument    containing document
     * @param rootContainer         root XBL container
     * @param isRestoringState      whether this is called while restoring the state
     */
    public void initialize(PropertyContext propertyContext, XFormsContainingDocument containingDocument, XBLContainer rootContainer, boolean isRestoringState) {

        indentedLogger.startHandleOperation("controls", "building");

        final int PROFILING_ITERATIONS = 1;
        for (int k = 0; k < PROFILING_ITERATIONS; k++) {

            // Create temporary root control
            final XXFormsRootControl rootControl = new XXFormsRootControl(containingDocument) {
                public void addChild(XFormsControl XFormsControl) {
                    // Add child to root control
                    super.addChild(XFormsControl);
                    // Forward children list to ControlTree. This so that the tree is made available during construction
                    // to XPath functions like index() or xxforms:case()
                    if (ControlTree.this.children == null) {
                        ControlTree.this.children = super.getChildren();
                    }
                }
            };

            // Visit the static tree of controls to create the actual tree of controls
            final CreateControlsListener listener
                    = new CreateControlsListener(propertyContext, controlIndex, rootControl, containingDocument.getSerializedControlStatesMap(propertyContext), isRestoringState);
            XFormsControls.visitControlElementsHandleRepeat(propertyContext, containingDocument, rootContainer, listener);

            // Detach all root XFormsControl
            if (children != null) {
                for (XFormsControl currentXFormsControl: children) {
                    currentXFormsControl.detach();
                }
            }

            // Evaluate controls
            controlIndex.evaluateAll(indentedLogger, propertyContext);

            // Dispatch initialization events for all controls created in index
            if (!isRestoringState) {
                // Copy list because it can be modified concurrently as events are being dispatched and handled
                final List<String> controlsEffectiveIds = new ArrayList<String>(controlIndex.getEffectiveIdsToControls().keySet());
                dispatchCreationEvents(propertyContext, controlsEffectiveIds);
            }

            if (k == PROFILING_ITERATIONS - 1) {
                indentedLogger.endHandleOperation(
                        "controls updated", Integer.toString(listener.getUpdateCount()),
                        "repeat iterations", Integer.toString(listener.getIterationCount())
                );
            } else {
                // This is for profiling only
                children = null;
                controlIndex.clear();
            }
        }
    }

    public boolean isAllowSendingRefreshEvents() {
        return isAllowSendingRefreshEvents;
    }

    private void dispatchCreationEvents(PropertyContext propertyContext, Collection<String> controlsEffectiveIds) {
        indentedLogger.startHandleOperation("controls", "dispatching creation events");
        {
            for (String effectiveId: controlsEffectiveIds) {
                final XFormsControl control = controlIndex.getControl(effectiveId);
                dispatchCreationEvents(propertyContext, control);
            }
        }
        indentedLogger.endHandleOperation();
    }

    public void dispatchCreationEvents(PropertyContext propertyContext, XFormsControl control) {
        if (XFormsControl.supportsRefreshEvents(control)) {
            if (control.isRelevant()) {
                final XFormsSingleNodeControl singleNodeControl = (XFormsSingleNodeControl) control;
                final XBLContainer container = singleNodeControl.getXBLContainer();
                final XFormsContainingDocument containingDocument = container.getContainingDocument();

                // Dispatch xforms-enabled if needed
                if (isAllowSendingRelevantEvents) {
                    container.dispatchEvent(propertyContext, new XFormsEnabledEvent(containingDocument, singleNodeControl));
                }

                // Dispatch events only if the MIP value is different from the default

                // Dispatch xforms-required if needed
                // TODO: must reacquire control and test for relevance again
                if (isAllowSendingRequiredEvents && singleNodeControl.isRequired()) {
                    container.dispatchEvent(propertyContext, new XFormsRequiredEvent(containingDocument, singleNodeControl));
                }

                // Dispatch xforms-readonly if needed
                // TODO: must reacquire control and test for relevance again
                if (isAllowSendingReadonlyEvents && singleNodeControl.isReadonly()) {
                    container.dispatchEvent(propertyContext, new XFormsReadonlyEvent(containingDocument, singleNodeControl));
                }

                // Dispatch xforms-invalid if needed
                // TODO: must reacquire control and test for relevance again
                if (isAllowSendingValidEvents && !singleNodeControl.isValid()) {
                    container.dispatchEvent(propertyContext, new XFormsInvalidEvent(containingDocument, singleNodeControl));
                }
            }
        }
    }

    public void dispatchDestructionEvents(PropertyContext propertyContext, XFormsRepeatIterationControl removedIteration) {
        // Gather ids of controls to handle
        final List<String> controlsEffectiveIds = new ArrayList<String>();
        visitChildrenControls(removedIteration, true, new XFormsControls.XFormsControlVisitorAdapter() {
            @Override
            public void startVisitControl(XFormsControl control) {
                // Don't handle container controls here
                if (!(control instanceof XFormsContainerControl))
                    controlsEffectiveIds.add(control.getEffectiveId());
            }
            @Override
            public void endVisitControl(XFormsControl control) {
                // Add container control after all its children have been added
                if (control instanceof XFormsContainerControl)
                    controlsEffectiveIds.add(control.getEffectiveId());
            }
        });

        // Dispatch events
        dispatchDestructionEvents(propertyContext, controlIndex, controlsEffectiveIds);
    }

    private void dispatchDestructionEvents(PropertyContext propertyContext, ControlIndex index, List<String> controlsEffectiveIds) {
        indentedLogger.startHandleOperation("controls", "dispatching destruction events");
        // NOTE: We do not need copy the list here because it was created in dispatchDestructionEvents() above
        for (String effectiveId: controlsEffectiveIds) {
            final XFormsControl control = index.getControl(effectiveId);
            dispatchDestructionEvents(propertyContext, control);
        }
        indentedLogger.endHandleOperation();
    }

    public void dispatchDestructionEvents(PropertyContext propertyContext, XFormsControl control) {
        if (XFormsControl.supportsRefreshEvents(control)) {
            final XFormsSingleNodeControl singleNodeControl = (XFormsSingleNodeControl) control;
            final XBLContainer container = singleNodeControl.getXBLContainer();
            final XFormsContainingDocument containingDocument = container.getContainingDocument();

            // Don't test for relevance here
            // o In iteration removal case, control is still relevant
            // o In refresh case, control is non-relevant

            // Dispatch xforms-disabled if needed
            if (isAllowSendingRelevantEvents) {
                container.dispatchEvent(propertyContext, new XFormsDisabledEvent(containingDocument, singleNodeControl));
            }

            // TODO: if control *becomes* non-relevant and value changed, arguably we should dispatch the value-changed event
        }
    }

    public void dispatchChangeEvents(PropertyContext propertyContext, XFormsControl control) {

        // NOTE: For the purpose of dispatching value change and MIP events, we used to make a
        // distinction between value controls and plain single-node controls. However it seems that it is
        // still reasonable to dispatch those events to xforms:group, xforms:switch, and even repeat
        // iterations if they are bound.

        if (XFormsControl.supportsRefreshEvents(control)) {
            if (control.isRelevant()) {
                final XFormsSingleNodeControl singleNodeControl = (XFormsSingleNodeControl) control;
                final XBLContainer container = singleNodeControl.getXBLContainer();
                final XFormsContainingDocument containingDocument = container.getContainingDocument();

                if (isAllowSendingValueChangedEvents && singleNodeControl.isValueChanged()) {
                    container.dispatchEvent(propertyContext, new XFormsValueChangeEvent(containingDocument, singleNodeControl));
                }

                // Dispatch events only if the MIP value is different from the previous value

                // TODO: must reacquire control and test for relevance again
                if (isAllowSendingValidEvents) {
                    final boolean previousValidState = singleNodeControl.wasValid();
                    final boolean newValidState = singleNodeControl.isValid();

                    if (previousValidState != newValidState) {
                        if (newValidState) {
                            container.dispatchEvent(propertyContext, new XFormsValidEvent(containingDocument, singleNodeControl));
                        } else {
                            container.dispatchEvent(propertyContext, new XFormsInvalidEvent(containingDocument, singleNodeControl));
                        }
                    }
                }
                // TODO: must reacquire control and test for relevance again
                if (isAllowSendingRequiredEvents) {
                    final boolean previousRequiredState = singleNodeControl.wasRequired();
                    final boolean newRequiredState = singleNodeControl.isRequired();

                    if (previousRequiredState != newRequiredState) {
                        if (newRequiredState) {
                            container.dispatchEvent(propertyContext, new XFormsRequiredEvent(containingDocument, singleNodeControl));
                        } else {
                            container.dispatchEvent(propertyContext, new XFormsOptionalEvent(containingDocument, singleNodeControl));
                        }
                    }
                }
                // TODO: must reacquire control and test for relevance again
                if (isAllowSendingReadonlyEvents) {
                    final boolean previousReadonlyState = singleNodeControl.wasReadonly();
                    final boolean newReadonlyState = singleNodeControl.isReadonly();

                    if (previousReadonlyState != newReadonlyState) {
                        if (newReadonlyState) {
                            container.dispatchEvent(propertyContext, new XFormsReadonlyEvent(containingDocument, singleNodeControl));
                        } else {
                            container.dispatchEvent(propertyContext, new XFormsReadwriteEvent(containingDocument, singleNodeControl));
                        }
                    }
                }
            }
        }
    }

    public Object clone() throws CloneNotSupportedException {

        // Clone this
        final ControlTree cloned = (ControlTree) super.clone();

        // Clone children if any
        if (children != null) {
            cloned.children = new ArrayList<XFormsControl>(children.size());
            for (XFormsControl currentControl: children) {
                final XFormsControl currentClone = (XFormsControl) currentControl.clone();
                cloned.children.add(currentClone);
            }
        }

        // NOTE: The cloned tree does not make use of this so we clear it
        cloned.controlIndex = null;

        cloned.isBindingsDirty = false;

        return cloned;
    }

    /**
     * Create a new repeat iteration for insertion into the current tree of controls.
     *
     * WARNING: The binding context must be set to the current iteration before calling.
     *
     * @param propertyContext       current context
     * @param containingDocument    containing document
     * @param bindingContext        binding context set to the context of the new iteration
     * @param repeatControl         repeat control
     * @param iterationIndex        new iteration to repeat (1..repeat size + 1)
     * @return                      newly created repeat iteration control
     */
    public XFormsRepeatIterationControl createRepeatIterationTree(PropertyContext propertyContext,
                                                                  XFormsContainingDocument containingDocument,
                                                                  XFormsContextStack.BindingContext bindingContext,
                                                                  XFormsRepeatControl repeatControl, int iterationIndex) {

        // Create new index for the controls created in the iteration
        final ControlIndex iterationControlIndex = new ControlIndex(XFormsProperties.isNoscript(containingDocument));

        // Create iteration and set its binding context
        final XFormsRepeatIterationControl repeatIterationControl = new XFormsRepeatIterationControl(repeatControl.getXBLContainer(), repeatControl, iterationIndex);
        repeatIterationControl.setBindingContext(propertyContext, bindingContext);

        // Index this control
        iterationControlIndex.indexControl(repeatIterationControl);

        // Create the subtree
        XFormsControls.visitControlElementsHandleRepeat(propertyContext, repeatControl, iterationIndex,
                new CreateControlsListener(propertyContext, iterationControlIndex, repeatIterationControl, null, false));

        // Update main index before dispatching, so that events can access newly created controls
        controlIndex.addAll(iterationControlIndex);

        return repeatIterationControl;
    }

    public void initializeRepeatIterationTree(PropertyContext propertyContext, XFormsRepeatIterationControl repeatIteration) {

<<<<<<< HEAD
        // Gather all control ids and controls
        final Map<String, XFormsControl> effectiveIdsToControls = new LinkedHashMap<String, XFormsControl>();
        visitChildrenControls(repeatIteration, true, new XFormsControls.XFormsControlVisitorAdapter() {
            @Override
            public void startVisitControl(XFormsControl control) {
                effectiveIdsToControls.put(control.getEffectiveId(), control);
=======
    /**
     * Index a single controls.
     *
     * @param control           control to index
     * @param registerEvents    whether to register a relevance event if the control is bound and relevant
     */
    private void indexControl(XFormsControl control, boolean registerEvents) {
        // Remember by effective id
        if (effectiveIdsToControls == null)
            effectiveIdsToControls = new LinkedHashMap<String, XFormsControl>();// order is not strictly needed, but it can help debugging

        effectiveIdsToControls.put(control.getEffectiveId(), control);

        // Remember by control type (for certain controls we know we need)
        if (mustMapControlByType(control)) {
            if (controlTypes == null)
                controlTypes = new HashMap<String, Map<String, XFormsControl>>();// no need for order here

            Map<String, XFormsControl> controlsMap = controlTypes.get(control.getName());
            if (controlsMap == null) {
                controlsMap = new LinkedHashMap<String, XFormsControl>(); // need for order here!
                controlTypes.put(control.getName(), controlsMap);
>>>>>>> 02c34c08
            }
        });

        // Evaluate controls, passing directly all the controls
        ControlIndex.evaluateAll(indentedLogger, propertyContext, effectiveIdsToControls.values());

        // Dispatch initialization events, passing the ids only
        dispatchCreationEvents(propertyContext, effectiveIdsToControls.keySet());
    }

<<<<<<< HEAD
    // NOTE: not used yet as of 2009-08
    public void createSubTree(PropertyContext propertyContext, XFormsContainerControl containerControl) {

        // TODO: implement in a way similar to createRepeatIterationTree()
        final XFormsControl control = (XFormsControl) containerControl;
        XFormsControls.visitControlElementsHandleRepeat(propertyContext, containerControl,
                new CreateControlsListener(propertyContext, controlIndex, control, null, false));
=======
    /**
     * Deindex a single control.
     *
     * @param control           control to deindex
     * @param registerEvents    whether to register a relevance event if the control was bound and relevant
     */
    private void deindexControl(XFormsControl control, boolean registerEvents) {

        // Remove by effective id
        if (effectiveIdsToControls != null) {
            effectiveIdsToControls.remove(control.getEffectiveId());
        }

        // Remove by control type (for certain controls we know we need)
        if (mustMapControlByType(control)) {
            if (controlTypes != null) {
                final Map controlsMap = controlTypes.get(control.getName());
                if (controlsMap != null) {
                    controlsMap.remove(control.getEffectiveId());
                }
            }
        }

        // Add event if necessary
        // NOTE: We don't dispatch events to repeat iterations
        if (registerEvents && control instanceof XFormsSingleNodeControl && !(control instanceof XFormsRepeatIterationControl)) {
            final XFormsSingleNodeControl singleNodeControl = (XFormsSingleNodeControl) control;
            final NodeInfo boundNode = singleNodeControl.getBoundNode();
            if (boundNode != null && InstanceData.getInheritedRelevant(boundNode)) {
                // Control was bound to a node and relevant and is going out of existence
                eventsToDispatch.put(singleNodeControl.getEffectiveId(),
                        new XFormsControls.EventSchedule(singleNodeControl.getEffectiveId(), XFormsControls.EventSchedule.RELEVANT_BINDING, singleNodeControl));
            }
        }
    }

    private boolean mustMapControlByType(XFormsControl control) {

        // Remember:
        // xforms:upload
        // xforms:repeat
        // xxforms:dialog
        // xforms:select[@appearance = 'full'] in noscript mode
        return control instanceof XFormsUploadControl
                || control instanceof XFormsRepeatControl
                || control instanceof XXFormsDialogControl
                || (isNoscript && control instanceof XFormsSelectControl && ((XFormsSelectControl) control).isFullAppearance());
>>>>>>> 02c34c08
    }

    /**
     * Index a subtree of controls. Also handle special relevance binding events.
     *
     * @param containerControl  container control to start with
     * @param includeCurrent    whether to index the container control itself
     */
    public void indexSubtree(XFormsContainerControl containerControl, boolean includeCurrent) {
        visitChildrenControls(containerControl, includeCurrent, new XFormsControls.XFormsControlVisitorAdapter() {
            public void startVisitControl(XFormsControl control) {
                // Index control
                controlIndex.indexControl(control);
            }
        });
    }

    /**
     * Deindex a subtree of controls. Also handle special relevance binding events.
     *
     * @param containerControl  container control to start with
     * @param includeCurrent    whether to index the container control itself
     */
    public void deindexSubtree(XFormsContainerControl containerControl, boolean includeCurrent) {
        visitChildrenControls(containerControl, includeCurrent, new XFormsControls.XFormsControlVisitorAdapter() {
            public void startVisitControl(XFormsControl control) {
                // Deindex control
                controlIndex.deindexControl(control);
            }
        });
    }

    public boolean isBindingsDirty() {
        return isBindingsDirty;
    }

    public void markBindingsClean() {
        this.isBindingsDirty = false;
    }

    public void markBindingsDirty() {
        this.isBindingsDirty = true;
    }

    public List<XFormsControl> getChildren() {
        return children;
    }

    public Map<String, XFormsControl> getEffectiveIdsToControls() {
        return controlIndex.getEffectiveIdsToControls();
    }

    public Map<String, Integer> getInitialMinimalRepeatIdToIndex(XFormsStaticState staticState) {

        // TODO: for now, get the Map all the time, but should be optimized

        final Map<String, Integer> repeatIdToIndex = new LinkedHashMap<String, Integer>();

        visitControlsFollowRepeats(new XFormsControls.XFormsControlVisitorAdapter() {
            public void startVisitControl(XFormsControl control) {
                if (control instanceof XFormsRepeatControl) {
                    // Found xforms:repeat
                    final XFormsRepeatControl repeatControl = (XFormsRepeatControl) control;
                    repeatIdToIndex.put(repeatControl.getPrefixedId(), ((XFormsRepeatControl.XFormsRepeatControlLocal) repeatControl.getInitialLocal()).getIndex());
                }
            }
        });

        addMissingRepeatIndexes(staticState, repeatIdToIndex);

        return repeatIdToIndex;
    }

    public Map<String, Integer> getMinimalRepeatIdToIndex(XFormsStaticState staticState) {

        // TODO: for now, get the Map all the time, but should be optimized

        final Map<String, Integer> repeatIdToIndex = new LinkedHashMap<String, Integer>();

        visitControlsFollowRepeats(new XFormsControls.XFormsControlVisitorAdapter() {
            public void startVisitControl(XFormsControl control) {
                if (control instanceof XFormsRepeatControl) {
                    // Found xforms:repeat
                    final XFormsRepeatControl repeatControl = (XFormsRepeatControl) control;
                    repeatIdToIndex.put(repeatControl.getPrefixedId(), repeatControl.getIndex());
                }
            }
        });

        addMissingRepeatIndexes(staticState, repeatIdToIndex);

        return repeatIdToIndex;
    }

    private void addMissingRepeatIndexes(XFormsStaticState staticState, Map<String, Integer> repeatIdToIndex) {
        final Map<String, XFormsStaticState.ControlInfo> repeats = staticState.getRepeatControlInfoMap();
        if (repeats != null) {
            for (String repeatPrefixedId: repeats.keySet()) {
                if (repeatIdToIndex.get(repeatPrefixedId) == null) {
                    repeatIdToIndex.put(repeatPrefixedId, 0);
                }
            }
        }
    }

    /**
     * Visit all the controls.
     */
    public void visitAllControls(XFormsControls.XFormsControlVisitorListener xformsControlVisitorListener) {
        handleControl(xformsControlVisitorListener, getChildren());
    }

    private static void visitChildrenControls(XFormsContainerControl containerControl, boolean includeCurrent, XFormsControls.XFormsControlVisitorListener xformsControlVisitorListener) {
        if (includeCurrent) {
            xformsControlVisitorListener.startVisitControl((XFormsControl) containerControl);
        }
        handleControl(xformsControlVisitorListener, containerControl.getChildren());
        if (includeCurrent) {
            xformsControlVisitorListener.endVisitControl((XFormsControl) containerControl);
        }
    }

    private static void handleControl(XFormsControls.XFormsControlVisitorListener xformsControlVisitorListener, List<XFormsControl> children) {
        if (children != null && children.size() > 0) {
            for (XFormsControl currentControl: children) {
                xformsControlVisitorListener.startVisitControl(currentControl);
                if (currentControl instanceof XFormsContainerControl)
                    handleControl(xformsControlVisitorListener, ((XFormsContainerControl) currentControl).getChildren());
                xformsControlVisitorListener.endVisitControl(currentControl);
            }
        }
    }

    public XFormsControl getControl(String effectiveId) {
        // Delegate
        return controlIndex.getControl(effectiveId);
    }

    public Map<String, XFormsControl> getUploadControls() {
<<<<<<< HEAD
        // Delegate
        return controlIndex.getUploadControls();
    }

    public Map<String, XFormsControl> getRepeatControls() {
        // Delegate
        return controlIndex.getRepeatControls();
=======
        return (controlTypes != null) ? controlTypes.get(XFormsConstants.UPLOAD_NAME) : null;
    }

    public Map<String, XFormsControl> getRepeatControls() {
        return (controlTypes != null) ? controlTypes.get(XFormsConstants.REPEAT_NAME) : null;
    }

    public Map<String, XFormsControl> getDialogControls() {
        return (controlTypes != null) ? controlTypes.get(XFormsConstants.XXFORMS_DIALOG_NAME) : null;
>>>>>>> 02c34c08
    }

    /**
     * Return the list of xforms:select[@appearance = 'full'] in noscript mode.
     *
     * @return LinkedHashMap<String effectiveId, XFormsSelectControl control>
     */
    public Map<String, XFormsControl> getSelectFullControls() {
        // Delegate
        return controlIndex.getSelectFullControls();
    }

    /**
     * Visit all the XFormsControl elements by following the current repeat indexes.
     */
    private void visitControlsFollowRepeats(XFormsControls.XFormsControlVisitorListener xformsControlVisitorListener) {
        visitControlsFollowRepeats(this.children, xformsControlVisitorListener);
    }

    private void visitControlsFollowRepeats(List<XFormsControl> children, XFormsControls.XFormsControlVisitorListener xformsControlVisitorListener) {
        if (children != null && children.size() > 0) {
            for (XFormsControl currentControl: children) {
                xformsControlVisitorListener.startVisitControl(currentControl);
                {
                    if (currentControl instanceof XFormsRepeatControl) {
                        // Follow repeat branch
                        final XFormsRepeatControl currentRepeatControl = (XFormsRepeatControl) currentControl;
                        final int currentRepeatIndex = currentRepeatControl.getIndex();

                        if (currentRepeatIndex > 0) {
                            final List<XFormsControl> newChildren = currentRepeatControl.getChildren();
                            if (newChildren != null && newChildren.size() > 0)
                                visitControlsFollowRepeats(Collections.singletonList(newChildren.get(currentRepeatIndex - 1)), xformsControlVisitorListener);
                        }
                    } else if (currentControl instanceof XFormsContainerControl) {
                        // Handle container control children
                        visitControlsFollowRepeats(((XFormsContainerControl) currentControl).getChildren(), xformsControlVisitorListener);
                    }
                }
                xformsControlVisitorListener.endVisitControl(currentControl);
            }
        }
    }

    /**
     * Find an effective control id based on a source and a control static id, following XBL scoping and the repeat
     * structure.
     *
     * @param sourceControlEffectiveId  reference to source control, e.g. "list$age.3"
     * @param targetControlStaticId     reference to target control, e.g. "xf-10"
     * @return                          effective control id, or null if not found
     */
    public String findEffectiveControlId(String sourceControlEffectiveId, String targetControlStaticId) {

        // NOTE: The implementation tries to do a maximum using the static state. One reason is that the source
        // control's effective id might not yet have an associated control during construction. E.g.:
        //
        // <xf:group id="my-group" ref="employee[index('employee-repeat')]">
        //
        // In that case, the XFormsGroupControl does not yet exist when its binding is evaluated. However, its
        // effective id is known and passed as source, and can be used for resolving the id passed to the index()
        // function.
        //
        // We trust the caller to pass a valid source effective id. That value is always internal, i.e. not created by a
        // form author. On the other hand, the target id cannot be trusted as it is typically specified by the form
        // author.

        // Don't do anything if there are no controls
        if (this.children == null)
            return null;

        // 1: Check preconditions
        if (sourceControlEffectiveId == null)
            throw new IllegalArgumentException("Source control effective id is required.");

        final XBLBindings bindings = staticState.getXBLBindings();

        // 2: Obtain target prefixed id
        final String sourcePrefixedId = XFormsUtils.getPrefixedId(sourceControlEffectiveId);
        final XBLBindings.Scope scope = bindings.getResolutionScopeByPrefixedId(sourcePrefixedId);
        final String targetPrefixedId = scope.getPrefixedIdForStaticId(targetControlStaticId);

        // 3: Implement XForms 1.1 "4.7.1 References to Elements within a repeat Element" algorithm

        // Find closest common ancestor repeat

        final StringBuilder targetIndexBuilder = new StringBuilder();

        final String closestCommonAncestorRepeatPrefixedId = staticState.findClosestCommonAncestorRepeat(sourcePrefixedId, targetPrefixedId);
        if (closestCommonAncestorRepeatPrefixedId != null) {
            // There is a common ancestor repeat, use the current iteration as starting point

            final int ancestorCount = staticState.getAncestorRepeats(closestCommonAncestorRepeatPrefixedId, null).size() + 1;
            if (ancestorCount > 0) {
                final Integer[] parts = XFormsUtils.getEffectiveIdSuffixParts(sourceControlEffectiveId);
                for (int i = 0; i < ancestorCount; i ++) {
                    appendIterationToSuffix(targetIndexBuilder, parts[i]);
                }
            }
        }

        // Find list of ancestor repeats for destination WITHOUT including the closest ancestor repeat if any
        final List<String> targetAncestorRepeats = staticState.getAncestorRepeats(targetPrefixedId, closestCommonAncestorRepeatPrefixedId);
        Collections.reverse(targetAncestorRepeats); // go from trunk to leaf

        // Follow repeat indexes towards target
        for (final String repeatPrefixedId: targetAncestorRepeats) {
            // Get repeat control
            final XFormsRepeatControl repeatIterationControl = (XFormsRepeatControl) getControl(repeatPrefixedId + targetIndexBuilder);

            // Controls might not exist
            if (repeatIterationControl == null)
                return null;

            // Update iteration suffix
            appendIterationToSuffix(targetIndexBuilder, repeatIterationControl.getIndex());
        }

        // Return target
        return targetPrefixedId + targetIndexBuilder;
    }

    private void appendIterationToSuffix(StringBuilder suffix, int iteration) {
        if (suffix.length() == 0)
            suffix.append(XFormsConstants.REPEAT_HIERARCHY_SEPARATOR_1);
        else if (suffix.length() != 1)
            suffix.append(XFormsConstants.REPEAT_HIERARCHY_SEPARATOR_2);

        suffix.append(Integer.toString(iteration));
    }

    /**
     * Listener used to create a tree of controls from scratch. Used:
     *
     * o the first time controls are created
     * o for new repeat iterations
     * o for new non-relevant parts of a tree (under development as of 2009-02-24)
     */
    private static class CreateControlsListener implements XFormsControls.ControlElementVisitorListener {

        private XFormsControl currentControlsContainer;

        private final Map serializedControls;
        private final boolean evaluateItemsets;
        private final PropertyContext propertyContext;
        private final ControlIndex controlIndex;

        private transient int updateCount;
        private transient int iterationCount;

        public CreateControlsListener(PropertyContext propertyContext, ControlIndex controlIndex, XFormsControl rootControl,
                                      Map serializedControlStateMap,boolean evaluateItemsets) {

            this.currentControlsContainer = rootControl;

            this.serializedControls = serializedControlStateMap;
            this.evaluateItemsets = evaluateItemsets;
            this.propertyContext = propertyContext;
            this.controlIndex = controlIndex;
        }

        public XFormsControl startVisitControl(XBLContainer container, Element controlElement, String effectiveControlId) {

            updateCount++;

            // Create XFormsControl with basic information
            final XFormsControl control = XFormsControlFactory.createXFormsControl(container, currentControlsContainer, controlElement, effectiveControlId);

            // If needed, deserialize control state
            if (serializedControls != null) {
                final Element element = (Element) serializedControls.get(effectiveControlId);
                if (element != null)
                    control.deserializeLocal(element);
            }

            // Set current binding for control element
            final XFormsContextStack.BindingContext currentBindingContext = container.getContextStack().getCurrentBindingContext();
            control.setBindingContext(propertyContext, currentBindingContext);

            // Control type-specific handling
            if (control instanceof XFormsSelectControl || control instanceof XFormsSelect1Control) {
                // Handle xforms:itemset
                final XFormsSelect1Control select1Control = ((XFormsSelect1Control) control);
                // Evaluate itemsets only if specified (case of restoring dynamic state)
                if (evaluateItemsets)
                    select1Control.getItemset(propertyContext, false);
            }

            // Index this control
            // NOTE: Must do after setting the context, so that relevance can be properly determined
            controlIndex.indexControl(control);

            // Add to current container control
            ((XFormsContainerControl) currentControlsContainer).addChild(control);

            // Current grouping control becomes the current controls container
            if (control instanceof XFormsContainerControl) {
                currentControlsContainer = control;
            }

//            if (control instanceof XFormsComponentControl) {
//                // Compute new id prefix for nested component
//                final String newIdPrefix = idPrefix + staticControlId + XFormsConstants.COMPONENT_SEPARATOR;
//
//                // Recurse into component tree
//                final Element shadowTreeDocumentElement = staticState.getCompactShadowTree(idPrefix + staticControlId);
//                XFormsControls.visitControlElementsHandleRepeat(pipelineContext, this, isOptimizeRelevance,
//                        staticState, newContainer, shadowTreeDocumentElement, newIdPrefix, idPostfix);
//            }

            return control;
        }

        public void endVisitControl(Element controlElement, String effectiveControlId) {
            final XFormsControl control = controlIndex.getControl(effectiveControlId);
            if (control instanceof XFormsContainerControl) {
                // Notify container controls that all children have been added
                final XFormsContainerControl containerControl = (XFormsContainerControl) control;
                containerControl.childrenAdded(propertyContext);

                // Go back up to parent
                currentControlsContainer = currentControlsContainer.getParent();
            }
        }

        public boolean startRepeatIteration(XBLContainer container, int iteration, String effectiveIterationId) {

            iterationCount++;

            final XFormsRepeatIterationControl repeatIterationControl = new XFormsRepeatIterationControl(container, (XFormsRepeatControl) currentControlsContainer, iteration);

            ((XFormsContainerControl) currentControlsContainer).addChild(repeatIterationControl);
            currentControlsContainer = repeatIterationControl;

            // Set current binding for iteration
            final XFormsContextStack.BindingContext currentBindingContext = container.getContextStack().getCurrentBindingContext();
            repeatIterationControl.setBindingContext(propertyContext, currentBindingContext);

            // Index this control
            // NOTE: Must do after setting the context, so that relevance can be properly determined
            // NOTE: We don't dispatch events to repeat iterations
            controlIndex.indexControl(repeatIterationControl);

            return true;
        }

        public void endRepeatIteration(int iteration) {
            currentControlsContainer = currentControlsContainer.getParent();
        }

        public int getUpdateCount() {
            return updateCount;
        }

        public int getIterationCount() {
            return iterationCount;
        }
    }

    public static final boolean TESTING_DIALOG_OPTIMIZATION = false;

    /**
     * Listener used to update an existing tree of controls. Used during refresh.
     */
    public static class UpdateBindingsListener implements XFormsControls.ControlElementVisitorListener {

        private final PropertyContext propertyContext;
        private final Map effectiveIdsToControls;

        private transient int updateCount;
        private transient int iterationCount;

        public UpdateBindingsListener(PropertyContext propertyContext, Map effectiveIdsToControls) {
            this.propertyContext = propertyContext;
            this.effectiveIdsToControls = effectiveIdsToControls;
        }

        private Map<String, XFormsRepeatIterationControl> newIterationsMap = new HashMap<String, XFormsRepeatIterationControl>();

        public XFormsControl startVisitControl(XBLContainer container, Element controlElement, String effectiveControlId) {

            updateCount++;

            final XFormsControl control = (XFormsControl) effectiveIdsToControls.get(effectiveControlId);

            final XFormsContextStack.BindingContext oldBindingContext = control.getBindingContext();
            final XFormsContextStack.BindingContext newBindingContext = container.getContextStack().getCurrentBindingContext();

            if (control instanceof XFormsRepeatControl) {
                final XFormsRepeatControl repeatControl = (XFormsRepeatControl) control;


                // Handle repeat
                // TODO: handle this through inheritance

                // Get old nodeset
                final List<Item> oldRepeatNodeset = oldBindingContext.getNodeset();

                // Get new nodeset
                final List<Item> newRepeatNodeset = newBindingContext.getNodeset();

                // Set new current binding for control element
                repeatControl.setBindingContext(propertyContext, newBindingContext);

                // Update iterations
                final List<XFormsRepeatIterationControl> newIterations = repeatControl.updateIterations(propertyContext, oldRepeatNodeset, newRepeatNodeset, null);

                // Remember newly created iterations so we don't recurse into them in startRepeatIteration()
                // o It is not needed to recurse into them because their bindings are up to date since they have just been created
                // o However they have not yet been evaluated. They will be evaluated at the same time the other controls are evaluated
                for (XFormsRepeatIterationControl newIteration: newIterations) {
                    newIterationsMap.put(newIteration.getEffectiveId(), newIteration);
                }
            } else if (TESTING_DIALOG_OPTIMIZATION && control instanceof XXFormsDialogControl) {// TODO: TESTING DIALOG OPTIMIZATION
                // Handle dialog
                // TODO: handle this through inheritance

                control.setBindingContext(propertyContext, newBindingContext);

                final XXFormsDialogControl dialogControl = (XXFormsDialogControl) control;
                final boolean isVisible = dialogControl.isVisible();
                dialogControl.updateContent(propertyContext, isVisible);

            } else {
                // Handle all other controls
                // TODO: handle other container controls

                // Set new current binding for control element
                control.setBindingContext(propertyContext, newBindingContext);
            }

            // Mark the control as dirty so it gets reevaluated
            // NOTE: existing repeat iterations are marked dirty below in startRepeatIteration()
            control.markDirty();

            return control;
        }

        public void endVisitControl(Element controlElement, String effectiveControlId) {
        }

        public boolean startRepeatIteration(XBLContainer container, int iteration, String effectiveIterationId) {

            iterationCount++;

            // Get reference to iteration control
            final XFormsRepeatIterationControl repeatIterationControl = (XFormsRepeatIterationControl) effectiveIdsToControls.get(effectiveIterationId);

            // Check whether this is an existing iteration as opposed to a newly created iteration
            final boolean isExistingIteration = newIterationsMap.get(effectiveIterationId) == null;
            if (isExistingIteration) {
                // Mark the control as dirty so it gets reevaluated
                repeatIterationControl.markDirty();
            }

            // Allow recursing into this iteration only if it is not a newly created iteration
            return isExistingIteration;
        }

        public void endRepeatIteration(int iteration) {
        }

        public int getUpdateCount() {
            return updateCount;
        }

        public int getIterationCount() {
            return iterationCount;
        }
    }
}<|MERGE_RESOLUTION|>--- conflicted
+++ resolved
@@ -359,37 +359,12 @@
 
     public void initializeRepeatIterationTree(PropertyContext propertyContext, XFormsRepeatIterationControl repeatIteration) {
 
-<<<<<<< HEAD
         // Gather all control ids and controls
         final Map<String, XFormsControl> effectiveIdsToControls = new LinkedHashMap<String, XFormsControl>();
         visitChildrenControls(repeatIteration, true, new XFormsControls.XFormsControlVisitorAdapter() {
             @Override
             public void startVisitControl(XFormsControl control) {
                 effectiveIdsToControls.put(control.getEffectiveId(), control);
-=======
-    /**
-     * Index a single controls.
-     *
-     * @param control           control to index
-     * @param registerEvents    whether to register a relevance event if the control is bound and relevant
-     */
-    private void indexControl(XFormsControl control, boolean registerEvents) {
-        // Remember by effective id
-        if (effectiveIdsToControls == null)
-            effectiveIdsToControls = new LinkedHashMap<String, XFormsControl>();// order is not strictly needed, but it can help debugging
-
-        effectiveIdsToControls.put(control.getEffectiveId(), control);
-
-        // Remember by control type (for certain controls we know we need)
-        if (mustMapControlByType(control)) {
-            if (controlTypes == null)
-                controlTypes = new HashMap<String, Map<String, XFormsControl>>();// no need for order here
-
-            Map<String, XFormsControl> controlsMap = controlTypes.get(control.getName());
-            if (controlsMap == null) {
-                controlsMap = new LinkedHashMap<String, XFormsControl>(); // need for order here!
-                controlTypes.put(control.getName(), controlsMap);
->>>>>>> 02c34c08
             }
         });
 
@@ -400,7 +375,6 @@
         dispatchCreationEvents(propertyContext, effectiveIdsToControls.keySet());
     }
 
-<<<<<<< HEAD
     // NOTE: not used yet as of 2009-08
     public void createSubTree(PropertyContext propertyContext, XFormsContainerControl containerControl) {
 
@@ -408,55 +382,6 @@
         final XFormsControl control = (XFormsControl) containerControl;
         XFormsControls.visitControlElementsHandleRepeat(propertyContext, containerControl,
                 new CreateControlsListener(propertyContext, controlIndex, control, null, false));
-=======
-    /**
-     * Deindex a single control.
-     *
-     * @param control           control to deindex
-     * @param registerEvents    whether to register a relevance event if the control was bound and relevant
-     */
-    private void deindexControl(XFormsControl control, boolean registerEvents) {
-
-        // Remove by effective id
-        if (effectiveIdsToControls != null) {
-            effectiveIdsToControls.remove(control.getEffectiveId());
-        }
-
-        // Remove by control type (for certain controls we know we need)
-        if (mustMapControlByType(control)) {
-            if (controlTypes != null) {
-                final Map controlsMap = controlTypes.get(control.getName());
-                if (controlsMap != null) {
-                    controlsMap.remove(control.getEffectiveId());
-                }
-            }
-        }
-
-        // Add event if necessary
-        // NOTE: We don't dispatch events to repeat iterations
-        if (registerEvents && control instanceof XFormsSingleNodeControl && !(control instanceof XFormsRepeatIterationControl)) {
-            final XFormsSingleNodeControl singleNodeControl = (XFormsSingleNodeControl) control;
-            final NodeInfo boundNode = singleNodeControl.getBoundNode();
-            if (boundNode != null && InstanceData.getInheritedRelevant(boundNode)) {
-                // Control was bound to a node and relevant and is going out of existence
-                eventsToDispatch.put(singleNodeControl.getEffectiveId(),
-                        new XFormsControls.EventSchedule(singleNodeControl.getEffectiveId(), XFormsControls.EventSchedule.RELEVANT_BINDING, singleNodeControl));
-            }
-        }
-    }
-
-    private boolean mustMapControlByType(XFormsControl control) {
-
-        // Remember:
-        // xforms:upload
-        // xforms:repeat
-        // xxforms:dialog
-        // xforms:select[@appearance = 'full'] in noscript mode
-        return control instanceof XFormsUploadControl
-                || control instanceof XFormsRepeatControl
-                || control instanceof XXFormsDialogControl
-                || (isNoscript && control instanceof XFormsSelectControl && ((XFormsSelectControl) control).isFullAppearance());
->>>>>>> 02c34c08
     }
 
     /**
@@ -596,7 +521,6 @@
     }
 
     public Map<String, XFormsControl> getUploadControls() {
-<<<<<<< HEAD
         // Delegate
         return controlIndex.getUploadControls();
     }
@@ -604,17 +528,11 @@
     public Map<String, XFormsControl> getRepeatControls() {
         // Delegate
         return controlIndex.getRepeatControls();
-=======
-        return (controlTypes != null) ? controlTypes.get(XFormsConstants.UPLOAD_NAME) : null;
-    }
-
-    public Map<String, XFormsControl> getRepeatControls() {
-        return (controlTypes != null) ? controlTypes.get(XFormsConstants.REPEAT_NAME) : null;
     }
 
     public Map<String, XFormsControl> getDialogControls() {
-        return (controlTypes != null) ? controlTypes.get(XFormsConstants.XXFORMS_DIALOG_NAME) : null;
->>>>>>> 02c34c08
+        // Delegate
+        return controlIndex.getDialogControls();
     }
 
     /**
