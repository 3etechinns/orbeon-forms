/**
 * Copyright (C) 2009 Orbeon, Inc.
 *
 * This program is free software; you can redistribute it and/or modify it under the terms of the
 * GNU Lesser General Public License as published by the Free Software Foundation; either version
 * 2.1 of the License, or (at your option) any later version.
 *
 * This program is distributed in the hope that it will be useful, but WITHOUT ANY WARRANTY;
 * without even the implied warranty of MERCHANTABILITY or FITNESS FOR A PARTICULAR PURPOSE.
 * See the GNU Lesser General Public License for more details.
 *
 * The full text of the license is available at http://www.gnu.org/copyleft/lesser.html
 */
package org.orbeon.oxf.xforms.processor.handlers;

import org.apache.commons.collections.map.CompositeMap;
import org.dom4j.Element;
import org.orbeon.oxf.common.Version;
import org.orbeon.oxf.util.IndentedLogger;
import org.orbeon.oxf.util.URLRewriterUtils;
import org.orbeon.oxf.xforms.*;
import org.orbeon.oxf.xforms.control.XFormsControl;
import org.orbeon.oxf.xforms.event.XFormsEvents;
import org.orbeon.oxf.xforms.processor.XFormsFeatures;
import org.orbeon.oxf.xforms.processor.XFormsResourceServer;
import org.orbeon.oxf.xforms.state.XFormsStateManager;
import org.orbeon.oxf.xml.ContentHandlerHelper;
import org.orbeon.oxf.xml.ElementHandlerController;
import org.orbeon.oxf.xml.XMLConstants;
import org.orbeon.oxf.xml.XMLUtils;
import org.orbeon.saxon.om.FastStringBuffer;
import org.xml.sax.Attributes;
import org.xml.sax.ContentHandler;
import org.xml.sax.SAXException;
import org.xml.sax.helpers.AttributesImpl;

import java.io.Serializable;
import java.util.*;

/**
 * Handle xhtml:head.
 */
public class XHTMLHeadHandler extends XFormsBaseHandler {

    private String formattingPrefix;

    public XHTMLHeadHandler() {
        super(false, true);
    }

    public void start(String uri, String localname, String qName, Attributes attributes) throws SAXException {

        final ContentHandler contentHandler = handlerContext.getController().getOutput();

        // Register control handlers on controller
        {
            final ElementHandlerController controller = handlerContext.getController();
            controller.registerHandler(XXFormsTextHandler.class.getName(), XFormsConstants.XXFORMS_NAMESPACE_URI, "text");
        }

        // Declare xmlns:f
        formattingPrefix = handlerContext.findFormattingPrefixDeclare();

        // Open head element
        contentHandler.startElement(uri, localname, qName, attributes);

        final ContentHandlerHelper helper = new ContentHandlerHelper(contentHandler);
        final String xhtmlPrefix = XMLUtils.prefixFromQName(qName); // current prefix for XHTML

        // Gather information about appearances of controls which use Script
        // Map<String controlName, Map<String appearanceOrMediatype, List<String effectiveId>>>
        // TODO: This would probably be done better, and more correctly, based on statically-gathered information in XFormsStaticState
        final Map<String, Map<String, List<String>>> javaScriptControlsAppearancesMap = new HashMap<String, Map<String, List<String>>>();
        {
            final XFormsControls xformsControls = containingDocument.getControls();
            xformsControls.visitAllControls(new XFormsControls.XFormsControlVisitorListener() {
                public void startVisitControl(XFormsControl control) {
                    final String controlName = control.getName();

                    // Don't run JavaScript initialization if the control is static readonly (could change in the
                    // future if some static readonly controls require JS initialization)
                    final boolean hasJavaScriptInitialization = control.hasJavaScriptInitialization() && !control.isStaticReadonly();
                    if (hasJavaScriptInitialization) {
                        Map<String, List<String>> listForControlNameMap = javaScriptControlsAppearancesMap.get(controlName);
                        if (listForControlNameMap == null) {
                            listForControlNameMap = new HashMap<String, List<String>>();
                            javaScriptControlsAppearancesMap.put(control.getName(), listForControlNameMap);
                        }
                        final String controlAppearanceOrMediatype;
                        {
                            final String controlAppearance = control.getAppearance();
                            controlAppearanceOrMediatype = (controlAppearance != null) ? controlAppearance : control.getMediatype();
                        }

                        List<String> idsForAppearanceOrMediatypeList = listForControlNameMap.get(controlAppearanceOrMediatype);
                        if (idsForAppearanceOrMediatypeList == null) {
                            idsForAppearanceOrMediatypeList = new ArrayList<String>();
                            listForControlNameMap.put(controlAppearanceOrMediatype, idsForAppearanceOrMediatypeList);
                        }
                        idsForAppearanceOrMediatypeList.add(control.getEffectiveId());
                    }
                }

                public void endVisitControl(XFormsControl xformsControl) {}
            });
        }

        // Create prefix for combined resources if needed
        final boolean isMinimal = XFormsProperties.isMinimalResources(containingDocument);
        final boolean isVersionedResources = URLRewriterUtils.isResourcesVersioned();
        final String combinedResourcesPrefix = XFormsFeatures.getCombinedResourcesPrefix(containingDocument, javaScriptControlsAppearancesMap, isMinimal, isVersionedResources);

        final boolean isCombineResources = XFormsProperties.isCombinedResources(containingDocument);
        final boolean isCacheCombinedResources = isCombineResources && XFormsProperties.isCacheCombinedResources();

        final IndentedLogger resourcesIndentedLogger = XFormsResourceServer.getIndentedLogger();
        if (isCombineResources) {
            resourcesIndentedLogger.logDebug("", "creating xhtml:head with combined resources");
            if (isCacheCombinedResources) {
                resourcesIndentedLogger.logDebug("", "attempting to cache combined resources");
            }
        }

        // Stylesheets
        final AttributesImpl attributesImpl = new AttributesImpl();
        {
            // Main CSS resources
            if (isCombineResources) {
                final String combinedResourceName = combinedResourcesPrefix + ".css";

                attributesImpl.clear();
                final String[] attributesList = new String[] { "rel", "stylesheet", "href", combinedResourceName, "type", "text/css", "media", "all" };
                ContentHandlerHelper.populateAttributes(attributesImpl, attributesList);
                helper.element(xhtmlPrefix, XMLConstants.XHTML_NAMESPACE_URI, "link", attributesImpl);

                if (isCacheCombinedResources) {
                    // Attempt to cache combined resources
                    // Do it at this point so that deployments using an HTTP server front-end can access the resource on disk directly
                    final List<XFormsFeatures.ResourceConfig> resources = XFormsFeatures.getCSSResources(containingDocument, javaScriptControlsAppearancesMap);
                    final long combinedLastModified = XFormsResourceServer.computeCombinedLastModified(resources, isMinimal);
                    XFormsResourceServer.cacheResources(resourcesIndentedLogger, resources, pipelineContext, combinedResourceName, combinedLastModified, true, isMinimal);
                }
            } else {
                for (final XFormsFeatures.ResourceConfig resourceConfig: XFormsFeatures.getCSSResources(containingDocument, javaScriptControlsAppearancesMap)) {
                    // Only include stylesheet if needed
                    attributesImpl.clear();
                    final String[] attributesList = new String[]{"rel", "stylesheet", "href", resourceConfig.getResourcePath(isMinimal), "type", "text/css", "media", "all"};
                    ContentHandlerHelper.populateAttributes(attributesImpl, attributesList);
                    helper.element(xhtmlPrefix, XMLConstants.XHTML_NAMESPACE_URI, "link", attributesImpl);
                }
            }

            // XBL resources
            final List<Element> xblStyles = containingDocument.getStaticState().getXblBindings().getXBLStyles();
            if (xblStyles != null) {
                for (final Element styleElement: xblStyles) {
                    attributesImpl.clear();
                    if (styleElement.attributeValue("src") != null) {
                        // xhtml:link
                        final String[] attributesList = new String[]{"rel", "stylesheet", "href", styleElement.attributeValue("src"), "type", "text/css", "media", styleElement.attributeValue("media")};
                        ContentHandlerHelper.populateAttributes(attributesImpl, attributesList);
                        helper.element(xhtmlPrefix, XMLConstants.XHTML_NAMESPACE_URI, "link", attributesImpl);
                    } else {
                        // xhtml:style
                        final String[] attributesList = new String[]{"rel", "stylesheet", "type", "text/css", "media", styleElement.attributeValue("media")};
                        ContentHandlerHelper.populateAttributes(attributesImpl, attributesList);
                        helper.startElement(xhtmlPrefix, XMLConstants.XHTML_NAMESPACE_URI, "style", attributesImpl);
                        helper.text(styleElement.getText());
                        helper.endElement();
                    }
                }
            }
        }

        // Scripts
        // TODO: Have option to put this at the bottom of the page. See theme-plain.xsl and http://developer.yahoo.com/performance/rules.html#js_bottom -->
        if (!handlerContext.isNoScript() && !XFormsProperties.isReadonly(containingDocument)) {

            // Main JavaScript resources
            if (isCombineResources) {
                final String combinedResourceName = combinedResourcesPrefix + ".js";

                attributesImpl.clear();
                final String[] attributesList = new String[] { "type", "text/javascript", "src", combinedResourceName };
                ContentHandlerHelper.populateAttributes(attributesImpl, attributesList);
                helper.element(xhtmlPrefix, XMLConstants.XHTML_NAMESPACE_URI, "script", attributesImpl);

                if (isCacheCombinedResources) {
                    // Attempt to cache combined resources
                    // Do it at this point so that deployments using an HTTP server front-end can access the resource on disk directly
                    final List<XFormsFeatures.ResourceConfig> resources = XFormsFeatures.getJavaScriptResources(containingDocument, javaScriptControlsAppearancesMap);
                    final long combinedLastModified = XFormsResourceServer.computeCombinedLastModified(resources, isMinimal);
                    XFormsResourceServer.cacheResources(resourcesIndentedLogger, resources, pipelineContext, combinedResourceName, combinedLastModified, false, isMinimal);
                }

            } else {
                for (final XFormsFeatures.ResourceConfig resourceConfig: XFormsFeatures.getJavaScriptResources(containingDocument, javaScriptControlsAppearancesMap)) {
                    // Only include stylesheet if needed
                    attributesImpl.clear();
                    final String[] attributesList = new String[]{"type", "text/javascript", "src", resourceConfig.getResourcePath(isMinimal)};
                    ContentHandlerHelper.populateAttributes(attributesImpl, attributesList);
                    helper.element(xhtmlPrefix, XMLConstants.XHTML_NAMESPACE_URI, "script", attributesImpl);
                }
            }

            // XBL scripts
            final List<Element> xblScripts = containingDocument.getStaticState().getXblBindings().getXBLScripts();
            if (xblScripts != null) {
                for (final Element scriptElement: xblScripts) {
                    attributesImpl.clear();
                    if (scriptElement.attributeValue("src") != null) {
                        // xhtml:script with @src
                        final String[] attributesList = new String[]{"type", "text/javascript", "src", scriptElement.attributeValue("src")};
                        ContentHandlerHelper.populateAttributes(attributesImpl, attributesList);
                        helper.element(xhtmlPrefix, XMLConstants.XHTML_NAMESPACE_URI, "script", attributesImpl);
                    } else {
                        // xhtml:script without @src
                        final String[] attributesList = new String[]{"type", "text/javascript"};
                        ContentHandlerHelper.populateAttributes(attributesImpl, attributesList);
                        helper.startElement(xhtmlPrefix, XMLConstants.XHTML_NAMESPACE_URI, "script", attributesImpl);
                        helper.text(scriptElement.getText());
                        helper.endElement();
                    }
                }
            }

            // Configuration properties
            {
                final Map clientPropertiesMap;
                {
                    // Dynamic properties
<<<<<<< HEAD
                    final Map<String, Serializable> dynamicProperties = new HashMap<String, Serializable>();
=======
                    final Map<String, Object> dynamicProperties = new HashMap<String, Object>();
>>>>>>> 4a6d2c0a
                    {
                        // Heartbeat delay
                        {
                            final XFormsProperties.PropertyDefinition propertyDefinition = XFormsProperties.getPropertyDefinition(XFormsProperties.SESSION_HEARTBEAT_DELAY_PROPERTY);
                            final long heartbeatDelay = XFormsStateManager.getHeartbeatDelay(containingDocument, handlerContext.getExternalContext());
                            if (heartbeatDelay != ((Number) propertyDefinition.getDefaultValue()).longValue())
                                dynamicProperties.put(XFormsProperties.SESSION_HEARTBEAT_DELAY_PROPERTY, heartbeatDelay);
                        }

                        // Produce JavaScript paths for use on the client
                        {
                            // FCKeditor path
                            {
                                final XFormsProperties.PropertyDefinition propertyDefinition = XFormsProperties.getPropertyDefinition(XFormsProperties.FCK_EDITOR_BASE_PATH_PROPERTY);
                                final String fckEditorPath = isVersionedResources ? "/" + Version.getVersion() + propertyDefinition.getDefaultValue() : (String) propertyDefinition.getDefaultValue();
                                if (!fckEditorPath.equals(propertyDefinition.getDefaultValue()))
                                    dynamicProperties.put(XFormsProperties.FCK_EDITOR_BASE_PATH_PROPERTY, fckEditorPath);
                            }
                        }

                        // Help events
                        {
                            final boolean hasHandlerForXFormsHelp = containingDocument.getStaticState().hasHandlerForEvent(XFormsEvents.XFORMS_HELP);
                            if (hasHandlerForXFormsHelp) {
                                dynamicProperties.put(XFormsProperties.HELP_HANDLER_PROPERTY, Boolean.TRUE);
                            }
                        }

                        // Application version
                        {
                            // This is not an XForms property but we want to expose it on the client
                            if (isVersionedResources != URLRewriterUtils.RESOURCES_VERSIONED_DEFAULT)
                                dynamicProperties.put(URLRewriterUtils.RESOURCES_VERSIONED_PROPERTY, Boolean.toString(isVersionedResources));

                            if (isVersionedResources) {
                                final String applicationVersion = URLRewriterUtils.getApplicationResourceVersion();
                                if (applicationVersion != null) {
                                    // This is not an XForms property but we want to expose it on the client 
                                    dynamicProperties.put(URLRewriterUtils.RESOURCES_VERSION_NUMBER_PROPERTY, applicationVersion);
                                }
                            }
                        }

                        // Offline mode
//                        if (containingDocument.getStaticState().isHasOfflineSupport()) {
//                            dynamicProperties.put(XFormsProperties.OFFLINE_SUPPORT_PROPERTY, Boolean.TRUE);
//                        }
                    }

                    final Map<String, Object> nonDefaultProperties = containingDocument.getStaticState().getNonDefaultProperties();
                    clientPropertiesMap = new CompositeMap(new Map[] { nonDefaultProperties, dynamicProperties });
                }
                
                FastStringBuffer sb = null;
                if (clientPropertiesMap.size() > 0) {

                    for (Object o: clientPropertiesMap.entrySet()) {
                        final Map.Entry currentEntry = (Map.Entry) o;
                        final String propertyName = (String) currentEntry.getKey();
                        final Object propertyValue = currentEntry.getValue();

                        final XFormsProperties.PropertyDefinition propertyDefinition = XFormsProperties.getPropertyDefinition(propertyName);
                        if (propertyDefinition != null && propertyDefinition.isPropagateToClient()
                                || URLRewriterUtils.RESOURCES_VERSION_NUMBER_PROPERTY.equals(propertyName)
                                || URLRewriterUtils.RESOURCES_VERSIONED_PROPERTY.equals(propertyName)) {

                            if (sb == null) {
                                // First property found
                                helper.startElement(xhtmlPrefix, XMLConstants.XHTML_NAMESPACE_URI, "script", new String[]{
                                        "type", "text/javascript"});
                                sb = new FastStringBuffer("var opsXFormsProperties = {");
                            } else {
                                // Subsequent property found
                                sb.append(',');
                            }

                            sb.append('\"');
                            sb.append(propertyName);
                            sb.append("\":");
                            if (propertyValue instanceof String) {
                                // This is a string, add quotes
                                sb.append('\"');
                                sb.append(propertyValue.toString());
                                sb.append('\"');
                            } else {
                                // Don't need quotes
                                sb.append(propertyValue.toString());
                            }
                        }
                    }

                    if (sb != null) {
                        // Close everything
                        sb.append("};");
                        helper.text(sb.toString());
                        helper.endElement();
                    }
                }
            }

            // User-defined scripts (with xxforms:script)
            final Map<String, String> scriptsToDeclare = containingDocument.getScripts();
            final String focusElementId = containingDocument.getClientFocusEffectiveControlId();
            final List<XFormsContainingDocument.Message> messagesToRun = containingDocument.getMessagesToRun();
            if (scriptsToDeclare != null || focusElementId != null || messagesToRun != null) {
                helper.startElement(xhtmlPrefix, XMLConstants.XHTML_NAMESPACE_URI, "script", new String[] {
                    "type", "text/javascript"});

                if (scriptsToDeclare != null) {
                    for (final Map.Entry<String, String> currentEntry: scriptsToDeclare.entrySet()) {
                        helper.text("\nfunction " + XFormsUtils.scriptIdToScriptName(currentEntry.getKey()) + "(event) {\n");
                        helper.text(currentEntry.getValue());
                        helper.text("}\n");
                    }
                }

                final List<XFormsContainingDocument.Script> scriptsToRun = containingDocument.getScriptsToRun();

                if (focusElementId != null || scriptsToRun != null || messagesToRun != null) {
                    final FastStringBuffer sb = new FastStringBuffer("\nfunction xformsPageLoadedServer() { ");

                    // Initial setfocus if present
                    if (focusElementId != null) {
                        sb.append("ORBEON.xforms.Controls.setFocus(\"");
                        sb.append(focusElementId);
                        sb.append("\");");
                    }

                    // Initial xxforms:script executions if present
                    if (scriptsToRun != null) {
                        for (final XFormsContainingDocument.Script script: scriptsToRun) {
                            sb.append("ORBEON.xforms.Server.callUserScript(\"");
                            sb.append(script.getFunctionName());
                            sb.append("\",\"");
                            sb.append(script.getEventTargetId());
                            sb.append("\",\"");
                            sb.append(script.getEventObserverId());
                            sb.append("\");");
                        }
                    }

                    // Initial xforms:message to run if present
                    if (messagesToRun != null) {
                        for (final XFormsContainingDocument.Message message: messagesToRun) {
                            if ("modal".equals(message.getLevel())) {
                                // TODO: should not call directly alert() but a client-side method
                                sb.append("alert(\"");
                                sb.append(XFormsUtils.escapeJavaScript(message.getMessage()));
                                sb.append("\");");
                            }
                        }
                    }

                    sb.append(" }");

                    helper.text(sb.toString());
                }

                helper.endElement();
            }

            // Store information about "special" controls that need JavaScript initialization
            {
                helper.startElement(xhtmlPrefix, XMLConstants.XHTML_NAMESPACE_URI, "script", new String[] {
                        "type", "text/javascript"});

                // Produce JSON output
                if (javaScriptControlsAppearancesMap.size() > 0) {
                    final FastStringBuffer sb = new FastStringBuffer("var opsXFormsControls = {\"controls\":{");

                    for (Iterator<Map.Entry<String,Map<String,List<String>>>> i = javaScriptControlsAppearancesMap.entrySet().iterator(); i.hasNext();) {
                        final Map.Entry<String,Map<String,List<String>>> currentEntry1 = i.next();
                        final String controlName = currentEntry1.getKey();
                        final Map<String, List<String>> controlMap = currentEntry1.getValue();

                        sb.append("\"");
                        sb.append(controlName);
                        sb.append("\":{");

                        for (Iterator<Map.Entry<String,List<String>>> j = controlMap.entrySet().iterator(); j.hasNext();) {
                            final Map.Entry<String,List<String>> currentEntry2 = j.next();
                            final String controlAppearance = currentEntry2.getKey();
                            final List<String> idsForAppearanceList = currentEntry2.getValue();

                            sb.append('"');
                            sb.append(controlAppearance != null ? controlAppearance : "");
                            sb.append("\":[");

                            for (Iterator<String> k = idsForAppearanceList.iterator(); k.hasNext();) {
                                final String controlId = k.next();
                                sb.append('"');
                                sb.append(controlId);
                                sb.append('"');
                                if (k.hasNext())
                                    sb.append(',');
                            }

                            sb.append(']');
                            if (j.hasNext())
                                sb.append(',');
                        }

                        sb.append("}");
                        if (i.hasNext())
                            sb.append(',');
                    }

                    sb.append("}};");

                    helper.text(sb.toString());
                }

                helper.endElement();
            }
        }
    }

    public void end(String uri, String localname, String qName) throws SAXException {

        // Close head element
        final ContentHandler contentHandler = handlerContext.getController().getOutput();
        contentHandler.endElement(uri, localname, qName);

        // Undeclare xmlns:f
        handlerContext.findFormattingPrefixUndeclare(formattingPrefix);
    }
}<|MERGE_RESOLUTION|>--- conflicted
+++ resolved
@@ -229,11 +229,7 @@
                 final Map clientPropertiesMap;
                 {
                     // Dynamic properties
-<<<<<<< HEAD
                     final Map<String, Serializable> dynamicProperties = new HashMap<String, Serializable>();
-=======
-                    final Map<String, Object> dynamicProperties = new HashMap<String, Object>();
->>>>>>> 4a6d2c0a
                     {
                         // Heartbeat delay
                         {
