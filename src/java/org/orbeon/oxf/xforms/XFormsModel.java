--- conflicted
+++ resolved
@@ -1063,64 +1063,6 @@
             // As of 2009-03-18 decision, XForms 1.1 specifies that deferred event handling flags are set instead of
             // performing RRRR directly
             deferredActionContext.setAllDeferredFlags(true);
-<<<<<<< HEAD
-=======
-
-            if (updatedInstance.isReadOnly()) {
-                // Read-only instance: replacing does not cause value change events at the moment, so we just set the
-                // flags but do not mark values as changed. Anyway, that event logic is broken, see below.
-
-                // NOP for now
-            } else {
-                // Read-write instance
-
-                // NOTE: Besides setting the flags, for read-write instances, we go through a marking process used for
-                // event dispatch. This process requires:
-                //
-                // o up-to-date control bindings, for 1) relevance handling and 2) type handling
-                // o which in turn requires RRR
-                //
-                // So we do perform RRR below, which clears the flags set above. This should be seen as temporary
-                // measure until we do proper (i.e. not like XForms 1.1 specifies!) UI event updates.
-
-                // Update control bindings if needed 
-                doRebuild(propertyContext);
-                doRecalculate(propertyContext);
-                doRevalidate(propertyContext);
-                xformsControls.updateControlBindingsIfNeeded(propertyContext);
-
-                if (indentedLogger.isDebugEnabled())
-                    indentedLogger.logDebug("replace", "marking nodes for value change following instance replacement",
-                            "instance id", updatedInstance.getEffectiveId());
-
-                // Mark all nodes to which single-node controls are bound
-                xformsControls.visitAllControls(new XFormsControls.XFormsControlVisitorAdapter() {
-                    public void startVisitControl(XFormsControl control) {
-
-                        // Don't do anything if it's not a single node control
-                        // NOTE: We don't dispatch events to repeat iterations
-                        if (!(control instanceof XFormsSingleNodeControl && !(control instanceof XFormsRepeatIterationControl)))
-                            return;
-
-                        // This can happen if control is not bound to anything (includes xforms:group[not(@ref) and not(@bind)])
-                        final NodeInfo boundNodeInfo = ((XFormsSingleNodeControl) control).getBoundNode();
-                        if (boundNodeInfo == null)
-                            return;
-
-                        // We only mark nodes in mutable documents
-                        if (!(boundNodeInfo instanceof NodeWrapper))
-                            return;
-
-                        // Mark node only if it is within the updated tree
-                        if (!Navigator.isAncestorOrSelf(updatedTreeRoot, boundNodeInfo))
-                            return;
-
-                        // Finally, mark node
-                        InstanceData.markValueChanged(boundNodeInfo);
-                    }
-                });
-            }
->>>>>>> 4a6d2c0a
         }
     }
 
@@ -1164,38 +1106,18 @@
 
         if (currentDeferredActionContext.rebuild) {
             containingDocument.startOutermostActionHandler();
-<<<<<<< HEAD
-            container.dispatchEvent(propertyContext, new XFormsRebuildEvent(this));
+            container.dispatchEvent(propertyContext, new XFormsRebuildEvent(containingDocument, this));
             containingDocument.endOutermostActionHandler(propertyContext);
         }
         if (currentDeferredActionContext.recalculate) {
             containingDocument.startOutermostActionHandler();
-            container.dispatchEvent(propertyContext, new XFormsRecalculateEvent(this));
+            container.dispatchEvent(propertyContext, new XFormsRecalculateEvent(containingDocument, this));
             containingDocument.endOutermostActionHandler(propertyContext);
         }
         if (currentDeferredActionContext.revalidate) {
             containingDocument.startOutermostActionHandler();
-            container.dispatchEvent(propertyContext, new XFormsRevalidateEvent(this));
+            container.dispatchEvent(propertyContext, new XFormsRevalidateEvent(containingDocument, this));
             containingDocument.endOutermostActionHandler(propertyContext);
-=======
-            container.dispatchEvent(pipelineContext, new XFormsRebuildEvent(containingDocument, this));
-            containingDocument.endOutermostActionHandler(pipelineContext);
-        }
-        if (currentDeferredActionContext.recalculate) {
-            containingDocument.startOutermostActionHandler();
-            container.dispatchEvent(pipelineContext, new XFormsRecalculateEvent(containingDocument, this));
-            containingDocument.endOutermostActionHandler(pipelineContext);
-        }
-        if (currentDeferredActionContext.revalidate) {
-            containingDocument.startOutermostActionHandler();
-            container.dispatchEvent(pipelineContext, new XFormsRevalidateEvent(containingDocument, this));
-            containingDocument.endOutermostActionHandler(pipelineContext);
-        }
-        if (currentDeferredActionContext.refresh) {
-            containingDocument.startOutermostActionHandler();
-            container.dispatchEvent(pipelineContext, new XFormsRefreshEvent(containingDocument, this));
-            containingDocument.endOutermostActionHandler(pipelineContext);
->>>>>>> 4a6d2c0a
         }
     }
 
