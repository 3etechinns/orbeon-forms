--- conflicted
+++ resolved
@@ -151,24 +151,10 @@
         final XBLContainer contextContainer;
         if (isXBLHandler) {
             // Run within context of nested container
-<<<<<<< HEAD
-
-            // Find nested container
-            final XBLContainer nestedContainer = ((XFormsComponentControl) eventObserver).getNestedContainer();
-
-            // Run action
-            new XFormsActionInterpreter(propertyContext, nestedContainer, eventObserver, eventObserver.getEffectiveId() + XFormsConstants.COMPONENT_SEPARATOR, eventHandlerElement, ancestorObserverStaticId)
-                    .runAction(propertyContext, event.getTargetObject().getEffectiveId(), eventObserver, eventHandlerElement);
-        } else {
-            // Run normally
-            new XFormsActionInterpreter(propertyContext, container, eventObserver, eventObserver.getEffectiveId(), eventHandlerElement, ancestorObserverStaticId)
-                    .runAction(propertyContext, event.getTargetObject().getEffectiveId(), eventObserver, eventHandlerElement);
-=======
             contextContainer = ((XFormsComponentControl) eventObserver).getNestedContainer();
         } else {
             // Run normally
             contextContainer = container;
->>>>>>> a1255be6
         }
 
         new XFormsActionInterpreter(propertyContext, contextContainer, eventObserver, eventHandlerElement, ancestorObserverStaticId, isXBLHandler)
