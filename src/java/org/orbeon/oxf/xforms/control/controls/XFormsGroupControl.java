/**
 * Copyright (C) 2009 Orbeon, Inc.
 *
 * This program is free software; you can redistribute it and/or modify it under the terms of the
 * GNU Lesser General Public License as published by the Free Software Foundation; either version
 * 2.1 of the License, or (at your option) any later version.
 *
 * This program is distributed in the hope that it will be useful, but WITHOUT ANY WARRANTY;
 * without even the implied warranty of MERCHANTABILITY or FITNESS FOR A PARTICULAR PURPOSE.
 * See the GNU Lesser General Public License for more details.
 *
 * The full text of the license is available at http://www.gnu.org/copyleft/lesser.html
 */
package org.orbeon.oxf.xforms.control.controls;

import org.dom4j.Element;
import org.orbeon.oxf.xforms.XFormsConstants;
import org.orbeon.oxf.xforms.control.XFormsControl;
<<<<<<< HEAD
import org.orbeon.oxf.xforms.control.XFormsValueContainerControl;
=======
import org.orbeon.oxf.xforms.control.XFormsSingleNodeContainerControl;
>>>>>>> b98c3c20
import org.orbeon.oxf.xforms.xbl.XBLContainer;
import org.orbeon.oxf.xml.dom4j.Dom4jUtils;

/**
 * Represents an xforms:group container control.
 */
public class XFormsGroupControl extends XFormsValueContainerControl {

    public static final String INTERNAL_APPEARANCE = Dom4jUtils.qNameToExplodedQName(XFormsConstants.XXFORMS_INTERNAL_APPEARANCE_QNAME);

    public XFormsGroupControl(XBLContainer container, XFormsControl parent, Element element, String name, String id) {
        super(container, parent, element, name, id);
    }
<<<<<<< HEAD
=======

    @Override
    public String getType() {
        return null;
    }

    @Override
    public boolean isStaticReadonly() {
        // Static readonly-ness doesn't seem to make much sense for xforms:group, and we don't want to see the
        // xforms-static class in the resulting HTML
        return false;
    }
>>>>>>> b98c3c20
}<|MERGE_RESOLUTION|>--- conflicted
+++ resolved
@@ -16,11 +16,7 @@
 import org.dom4j.Element;
 import org.orbeon.oxf.xforms.XFormsConstants;
 import org.orbeon.oxf.xforms.control.XFormsControl;
-<<<<<<< HEAD
 import org.orbeon.oxf.xforms.control.XFormsValueContainerControl;
-=======
-import org.orbeon.oxf.xforms.control.XFormsSingleNodeContainerControl;
->>>>>>> b98c3c20
 import org.orbeon.oxf.xforms.xbl.XBLContainer;
 import org.orbeon.oxf.xml.dom4j.Dom4jUtils;
 
@@ -34,13 +30,6 @@
     public XFormsGroupControl(XBLContainer container, XFormsControl parent, Element element, String name, String id) {
         super(container, parent, element, name, id);
     }
-<<<<<<< HEAD
-=======
-
-    @Override
-    public String getType() {
-        return null;
-    }
 
     @Override
     public boolean isStaticReadonly() {
@@ -48,5 +37,4 @@
         // xforms-static class in the resulting HTML
         return false;
     }
->>>>>>> b98c3c20
 }