/**
 * Copyright (C) 2009 Orbeon, Inc.
 *
 * This program is free software; you can redistribute it and/or modify it under the terms of the
 * GNU Lesser General Public License as published by the Free Software Foundation; either version
 * 2.1 of the License, or (at your option) any later version.
 *
 * This program is distributed in the hope that it will be useful, but WITHOUT ANY WARRANTY;
 * without even the implied warranty of MERCHANTABILITY or FITNESS FOR A PARTICULAR PURPOSE.
 * See the GNU Lesser General Public License for more details.
 *
 * The full text of the license is available at http://www.gnu.org/copyleft/lesser.html
 */
package org.orbeon.oxf.xforms.control.controls;

import org.apache.commons.lang.StringUtils;
import org.dom4j.Element;
import org.orbeon.oxf.common.OXFException;
import org.orbeon.oxf.common.ValidationException;
import org.orbeon.oxf.util.IndentedLogger;
import org.orbeon.oxf.util.PropertyContext;
import org.orbeon.oxf.xforms.ControlTree;
import org.orbeon.oxf.xforms.XFormsConstants;
import org.orbeon.oxf.xforms.XFormsContextStack;
import org.orbeon.oxf.xforms.XFormsControls;
import org.orbeon.oxf.xforms.action.actions.XFormsDeleteAction;
import org.orbeon.oxf.xforms.action.actions.XFormsInsertAction;
import org.orbeon.oxf.xforms.control.XFormsControl;
import org.orbeon.oxf.xforms.control.XFormsNoSingleNodeContainerControl;
import org.orbeon.oxf.xforms.event.XFormsEvent;
import org.orbeon.oxf.xforms.event.XFormsEvents;
import org.orbeon.oxf.xforms.event.events.XXFormsDndEvent;
import org.orbeon.oxf.xforms.xbl.XBLContainer;
import org.orbeon.saxon.om.Item;
import org.orbeon.saxon.om.NodeInfo;

import java.util.*;

/**
 * Represents an xforms:repeat container control.
 */
public class XFormsRepeatControl extends XFormsNoSingleNodeContainerControl {

    private int startIndex;
    private transient boolean restoredState;  // used by deserializeLocal() and childrenAdded()

    public static class XFormsRepeatControlLocal extends XFormsControlLocal {
        private int index = -1;

        private XFormsRepeatControlLocal() {
        }
        
        public int getIndex() {
            return index;
        }
    }

    public XFormsRepeatControl(XBLContainer container, XFormsControl parent, Element element, String name, String effectiveId) {
        super(container, parent, element, name, effectiveId);

        // Initial local state
        setLocal(new XFormsRepeatControlLocal());

        // Store initial repeat index information
        final String startIndexString = element.attributeValue("startindex");
        this.startIndex = (startIndexString != null) ? Integer.parseInt(startIndexString) : 1;
    }

    @Override
    public boolean hasJavaScriptInitialization() {
        // If there is DnD, must tell the client to perform initialization
        return isDnD();
    }

    @Override
    public void childrenAdded(PropertyContext propertyContext) {
        // This is called once all children have been added

        // Ensure that the initial index is set, unless the state was already restored. In that case, the index was
        // reset from serialized data and the initial index must not be used.
        if (!restoredState) {
            final XFormsRepeatControlLocal local = (XFormsRepeatControlLocal) getCurrentLocal();
            local.index = ensureIndexBounds(getStartIndex());
        }
    }

    public int getStartIndex() {
        return startIndex;
    }

    /**
     * Set the repeat index. The index is automatically adjusted to fall within bounds.
     *
     * @param index  new repeat index
     */
    public void setIndex(int index) {
        final XFormsRepeatControlLocal local = (XFormsRepeatControlLocal) getLocalForUpdate();
        local.index = ensureIndexBounds(index);
    }

    private int ensureIndexBounds(int index) {
        return Math.min(Math.max(index, (getSize() > 0) ? 1 : 0), getSize());
    }

    public int getIndex() {
        final XFormsRepeatControlLocal local = (XFormsRepeatControlLocal) getCurrentLocal();
        if (local.index != -1) {
            return local.index;
        } else {
            throw new OXFException("Repeat index was not set for repeat id: " + getEffectiveId());
        }
    }

    @Override
    protected void evaluate(PropertyContext propertyContext, boolean isRefresh) {
        
        // This will evaluate relevance
        super.evaluate(propertyContext, isRefresh);

        // Evaluate iterations
        final List<XFormsControl> children = getChildren();
        if (children != null) {
            for (XFormsControl child: children) {
                final XFormsRepeatIterationControl currentRepeatIteration = (XFormsRepeatIterationControl) child;
                currentRepeatIteration.evaluate(propertyContext, isRefresh);
            }
        }
    }
    
    @Override
    public String getLabel(PropertyContext propertyContext) {
        // Don't bother letting superclass handle this
        return null;
    }

    @Override
    public String getHelp(PropertyContext propertyContext) {
        // Don't bother letting superclass handle this
        return null;
    }

    @Override
    public String getHint(PropertyContext propertyContext) {
        // Don't bother letting superclass handle this
        return null;
    }

    @Override
    public String getAlert(PropertyContext propertyContext) {
        // Don't bother letting superclass handle this
        return null;
    }

    @Override
    public void performDefaultAction(PropertyContext propertyContext, XFormsEvent event) {
        if (XFormsEvents.XXFORMS_DND.equals(event.getEventName())) {

            // Only support this on DnD-enabled controls
            if (!isDnD())
                throw new ValidationException("Attempt to process xxforms-dnd event on non-DnD-enabled control: " + getEffectiveId(), getLocationData());

            // Perform DnD operation on node data
            final XXFormsDndEvent dndEvent = (XXFormsDndEvent) event;

            // Get all repeat iteration details
            final String[] dndStart = StringUtils.split(dndEvent.getDndStart(), '-');
            final String[] dndEnd = StringUtils.split(dndEvent.getDndEnd(), '-');

            // Find source information
            final List<Item> sourceNodeset;
            final int requestedSourceIndex;
            {
                sourceNodeset = getBindingContext().getNodeset();
                requestedSourceIndex = Integer.parseInt(dndStart[dndStart.length - 1]);

                if (requestedSourceIndex < 1 || requestedSourceIndex > sourceNodeset.size())
                    throw new ValidationException("Out of range Dnd start iteration: " + requestedSourceIndex, getLocationData());
            }

            // Find destination
            final List<Item> destinationNodeset;
            final int requestedDestinationIndex;
            {
                final XFormsRepeatControl destinationControl;
                if (dndEnd.length > 1) {
                    // DnD destination is a different repeat control
                    final String containingRepeatEffectiveId
                            = getPrefixedId() + XFormsConstants.REPEAT_HIERARCHY_SEPARATOR_1
                                + StringUtils.join(dndEnd, XFormsConstants.REPEAT_HIERARCHY_SEPARATOR_2, 0, dndEnd.length - 1);

                    destinationControl = (XFormsRepeatControl) containingDocument.getObjectByEffectiveId(containingRepeatEffectiveId);
                } else {
                    // DnD destination is the current repeat control
                    destinationControl = this;
                }

                destinationNodeset = new ArrayList<Item>(destinationControl.getBindingContext().getNodeset());
                requestedDestinationIndex = Integer.parseInt(dndEnd[dndEnd.length - 1]);
            }

            // TODO: Detect DnD over repeat boundaries, and throw if not explicitly enabled

            // Delete node from source
            // NOTE: don't dispatch event, because one call to updateRepeatNodeset() is enough
            final List deletedNodes = XFormsDeleteAction.doDelete(propertyContext, containingDocument,
                    containingDocument.getControls().getIndentedLogger(), sourceNodeset, requestedSourceIndex, false);
            final NodeInfo deletedNodeInfo = (NodeInfo) deletedNodes.get(0);

            // Adjust destination collection to reflect new state
            final int deletedNodePosition = destinationNodeset.indexOf(deletedNodeInfo);
            final int actualDestinationIndex;
            final String destinationPosition;
            if (deletedNodePosition != -1) {
                // Deleted node was part of the destination nodeset
                // NOTE: This removes from our copy of the nodeset, not from the control's nodeset, which must not be touched until control bindings are updated
                destinationNodeset.remove(deletedNodePosition);
                // If the insertion position is after the delete node, must adjust it
                if (requestedDestinationIndex <= deletedNodePosition + 1) {
                    // Insertion point is before or on (degenerate case) deleted node
                    actualDestinationIndex = requestedDestinationIndex;
                    destinationPosition = "before";
                } else {
                    // Insertion point is after deleted node
                    actualDestinationIndex = requestedDestinationIndex - 1;
                    destinationPosition = "after";
                }
            } else {
                // Deleted node was not part of the destination nodeset
                if (requestedDestinationIndex <= destinationNodeset.size()) {
                    // Position within nodeset
                    actualDestinationIndex = requestedDestinationIndex;
                    destinationPosition = "before";
                } else {
                    // Position at the end of the nodeset
                    actualDestinationIndex = requestedDestinationIndex - 1;
                    destinationPosition = "after";
                }
            }

            // Insert nodes into destination
            final NodeInfo insertContextNodeInfo = deletedNodeInfo.getParent();
            // NOTE: Tell insert to not clone the node, as we know it is ready for insertion
            XFormsInsertAction.doInsert(propertyContext, containingDocument, containingDocument.getControls().getIndentedLogger(),
                    destinationPosition, destinationNodeset, insertContextNodeInfo, deletedNodes, actualDestinationIndex, false, true);

            // TODO: should dispatch xxforms-move instead of xforms-insert?

        }
        super.performDefaultAction(propertyContext, event);
    }

    public boolean isDnD() {
        final String dndAttribute = getControlElement().attributeValue(XFormsConstants.XXFORMS_DND_QNAME);
        return dndAttribute != null && !"none".equals(dndAttribute);
    }

    public void updateNodeset(PropertyContext propertyContext, List<Item> insertedNodeInfos) {

        // Get old nodeset
        final List<Item> oldRepeatNodeset = getBindingContext().getNodeset();

        // Get new nodeset
        final List<Item> newRepeatNodeset;
        {
            // Set new binding context on the repeat control
            // NOTE: here we just reevaluate against the parent; maybe we should reevaluate all the way down
            final XFormsContextStack contextStack = getXBLContainer().getContextStack();
            final XFormsControl parentControl = getParent();
            if (parentControl == null) {
                // TODO: does this prevent preceding top-level variables from working?
                contextStack.resetBindingContext(propertyContext);
            } else {
                // NOTE: Don't do setBinding(parent) as that would not keep the variables in scope
                contextStack.setBinding(this);
                contextStack.popBinding();
            }
            contextStack.pushBinding(propertyContext, getControlElement());
            setBindingContext(propertyContext, contextStack.getCurrentBindingContext());

            newRepeatNodeset = getBindingContext().getNodeset();
        }

        // Move things around and create new iterations if needed
        if (!compareNodesets(oldRepeatNodeset, newRepeatNodeset)) {
            // Update iterations
            final List<XFormsRepeatIterationControl> newIterations = updateIterations(propertyContext, oldRepeatNodeset, newRepeatNodeset, insertedNodeInfos);
            // Initialize all new iterations
            final ControlTree currentControlTree = containingDocument.getControls().getCurrentControlTree();
            for (XFormsRepeatIterationControl newIteration: newIterations) {
                currentControlTree.initializeRepeatIterationTree(propertyContext, containingDocument, newIteration);
            }
        }
    }

    /**
     * Update this repeat's iterations given the old and new node-sets, and a list of inserted nodes if any (used for
     * index updates). This returns a list of entirely new repeat iterations added, if any. The repeat's index is
     * adjusted.
     *
     * NOTE: The new binding context must have been set on this control before calling.
     *
     * @param propertyContext       current context
     * @param oldRepeatNodeset      old node-set
     * @param newRepeatNodeset      new node-set
     * @param insertedNodeInfos     nodes just inserted by xforms:insert if any
     * @return                      list of new iterations if any, or an empty list
     */
    public List<XFormsRepeatIterationControl> updateIterations(PropertyContext propertyContext, List<Item> oldRepeatNodeset, List<Item> newRepeatNodeset, List<Item> insertedNodeInfos) {

        // NOTE: The following assumes the nodesets have changed

        final XFormsControls controls = containingDocument.getControls();
        controls.cloneInitialStateIfNeeded();

        final boolean isInsert = insertedNodeInfos != null;

<<<<<<< HEAD
        final boolean isDebugEnabled = XFormsServer.logger.isDebugEnabled();
        final ControlTree currentControlTree = controls.getCurrentControlTree();
=======
        final IndentedLogger indentedLogger = containingDocument.getControls().getIndentedLogger();
        final boolean isDebugEnabled = indentedLogger.isDebugEnabled();
>>>>>>> 4a6d2c0a
        if (newRepeatNodeset != null && newRepeatNodeset.size() > 0) {

            // For each new node, what its old index was, -1 if it was not there
            final int[] oldIndexes = findNodeIndexes(newRepeatNodeset, oldRepeatNodeset);

            // For each old node, what its new index is, -1 if it is no longer there
            final int[] newIndexes = findNodeIndexes(oldRepeatNodeset, newRepeatNodeset);

            // Remove control information for iterations that move or just disappear
            final List oldChildren = getChildren();

            for (int i = 0; i < newIndexes.length; i++) {
                final int currentNewIndex = newIndexes[i];

                if (currentNewIndex != i) {
                    // Node has moved or is removed

                    final boolean isRemoved = currentNewIndex == -1;
                    final XFormsRepeatIterationControl movedOrRemovedIteration = (XFormsRepeatIterationControl) oldChildren.get(i);

                    if (isRemoved) {
<<<<<<< HEAD
                        if (isDebugEnabled) {
                            containingDocument.startHandleOperation("repeat", "removing iteration", "id", getEffectiveId(), "index", Integer.toString(i + 1));
                        }

                        // Dispatch destruction events
                        currentControlTree.dispatchDestructionEvents(propertyContext, containingDocument, movedOrRemovedIteration);
=======
                        if (isDebugEnabled)
                            indentedLogger.logDebug("xforms:repeat", "removing iteration", "id", getEffectiveId(), "index", Integer.toString(i + 1));
>>>>>>> 4a6d2c0a

                        // Indicate to iteration that it is being removed
                        movedOrRemovedIteration.iterationRemoved(propertyContext);

                        if (isDebugEnabled) {
                            containingDocument.endHandleOperation();
                        }
                    }

                    // Deindex old iteration
                    currentControlTree.deindexSubtree(movedOrRemovedIteration, true);
                }
            }

            // Iterate over new nodeset to move or add iterations
            final int newSize = newRepeatNodeset.size();
            final List<XFormsControl> newChildren = new ArrayList<XFormsControl>(newSize);
            final List<XFormsRepeatIterationControl> newIterations = new ArrayList<XFormsRepeatIterationControl>();
            for (int repeatIndex = 1; repeatIndex <= newSize; repeatIndex++) {// 1-based index

                final XFormsRepeatIterationControl newIteration;
                final int currentOldIndex = oldIndexes[repeatIndex - 1];
                if (currentOldIndex == -1) {
                    // This new node was not in the old nodeset so create a new one

                    if (isDebugEnabled) {
<<<<<<< HEAD
                        containingDocument.startHandleOperation("repeat", "creating new iteration", "id", getEffectiveId(), "index", Integer.toString(repeatIndex));
=======
                        indentedLogger.logDebug("xforms:repeat", "creating new iteration", "id", getEffectiveId(), "index", Integer.toString(repeatIndex));
>>>>>>> 4a6d2c0a
                    }

                    final XFormsContextStack contextStack = getXBLContainer().getContextStack();
                    contextStack.pushIteration(repeatIndex);
                    newIteration = controls.createRepeatIterationTree(propertyContext, contextStack.getCurrentBindingContext(), this, repeatIndex);
                    contextStack.popBinding();

                    newIterations.add(newIteration);

                    if (isDebugEnabled) {
                        containingDocument.endHandleOperation();
                    }
                } else {
                    // This new node was in the old nodeset so keep it
                    newIteration = (XFormsRepeatIterationControl) oldChildren.get(currentOldIndex);

                    if (newIteration.getIterationIndex() != repeatIndex) {
                        // Iteration index changed

                        if (isDebugEnabled) {
                            indentedLogger.logDebug("xforms:repeat", "moving iteration",
                                   "id", getEffectiveId(),
                                   "old index", Integer.toString(newIteration.getIterationIndex()),
                                   "new index", Integer.toString(repeatIndex));
                        }

                        // Set new index
                        newIteration.setIterationIndex(repeatIndex);

                        // Index new iteration but do not cause events to be sent
                        currentControlTree.indexSubtree(newIteration, true);
                    }
                }

                // Add new iteration
                newChildren.add(newIteration);
            }
            // Set the new children iterations
            setChildren(newChildren);

            // Set new repeat index
            final int oldRepeatIndex = getIndex();// 1-based

            boolean didSetIndex = false;
            if (isInsert) {
                // Insert logic

                // We want to point to a new node (case of insert)

                // First, try to point to the last inserted node if found
                final int[] foobar = findNodeIndexes(insertedNodeInfos, newRepeatNodeset);

                for (int i = foobar.length - 1; i >= 0; i--) {
                    if (foobar[i] != -1) {
                        final int newRepeatIndex = foobar[i] + 1;

                        if (isDebugEnabled) {
                            indentedLogger.logDebug("xforms:repeat", "setting index to new node",
                                    "id", getEffectiveId(), "new index", Integer.toString(newRepeatIndex));
                        }

                        setIndex(newRepeatIndex);
                        didSetIndex = true;
                        break;
                    }
                }
            }

            if (!didSetIndex) {
                // Delete logic

                // Try to point to the same node as before
                if (oldRepeatIndex > 0 && oldRepeatIndex <= newIndexes.length && newIndexes[oldRepeatIndex - 1] != -1) {
                    // The index was pointing to a node which is still there, so just move the index
                    final int newRepeatIndex = newIndexes[oldRepeatIndex - 1] + 1;

                    if (newRepeatIndex != oldRepeatIndex) {
                        if (isDebugEnabled) {
                            indentedLogger.logDebug("xforms:repeat", "adjusting index for existing node",
                                   "id", getEffectiveId(),
                                   "old index", Integer.toString(oldRepeatIndex),
                                   "new index", Integer.toString(newRepeatIndex));
                        }

                        setIndex(newRepeatIndex);
                    }
                } else if (oldRepeatIndex > 0 && oldRepeatIndex <= newIndexes.length) {
                    // The index was pointing to a node which has been removed

                    if (oldRepeatIndex > newRepeatNodeset.size()) {
                        // "if the repeat index was pointing to one of the deleted repeat items, and if the new size of
                        // the collection is smaller than the index, the index is changed to the new size of the
                        // collection."

                        if (isDebugEnabled) {
                            indentedLogger.logDebug("xforms:repeat", "setting index to the size of the new nodeset",
                                    "id", getEffectiveId(), "new index", Integer.toString(newRepeatNodeset.size()));
                        }

                        setIndex(newRepeatNodeset.size());
                    } else {
                        // "if the new size of the collection is equal to or greater than the index, the index is not
                        // changed"
                        // NOP
                    }
                } else {
                    // Old index was out of bounds?

                    setIndex(getStartIndex());

                    if (isDebugEnabled) {
                        indentedLogger.logDebug("xforms:repeat", "resetting index",
                                "id", getEffectiveId(), "new index", Integer.toString(getIndex()));
                    }
                }
            }

            return newIterations;
        } else {
            // New repeat nodeset is now empty

            // Remove control information for iterations that disappear
            final List oldChildren = getChildren();
            if (oldChildren != null) {
                for (int i = 0; i < oldChildren.size(); i++) {

                    if (isDebugEnabled) {
<<<<<<< HEAD
                        containingDocument.startHandleOperation("repeat", "removing iteration", "id", getEffectiveId(), "index", Integer.toString(i + 1));
=======
                        indentedLogger.logDebug("xforms:repeat", "removing iteration", "id", getEffectiveId(), "index", Integer.toString(i + 1));
>>>>>>> 4a6d2c0a
                    }

                    final XFormsRepeatIterationControl removedIteration = (XFormsRepeatIterationControl) oldChildren.get(i);

                    // Dispatch destruction events
                    currentControlTree.dispatchDestructionEvents(propertyContext, containingDocument, removedIteration);

                    // Deindex old iteration
                    currentControlTree.deindexSubtree(removedIteration, true);
                    if (isDebugEnabled) {
                        containingDocument.endHandleOperation();
                    }
                }
            }

            if (isDebugEnabled) {
                if (getIndex() != 0)
                    indentedLogger.logDebug("xforms:repeat", "setting index to 0", "id", getEffectiveId());
            }

            setChildren(null);
            setIndex(0);

            return Collections.emptyList();
        }
    }

    private int indexOfNodeInfo(List<Item> nodeset, NodeInfo nodeInfo) {
        int index = 0;
        for (Item currentNodeInfo: nodeset) {
            if (((NodeInfo) currentNodeInfo).isSameNodeInfo(nodeInfo)) {
                return index;
            }
            index++;
        }
        return -1;
    }

    private int[] findNodeIndexes(List<Item> nodeset1, List<Item> nodeset2) {
        final int[] result = new int[nodeset1.size()];

        int index = 0;
        for (Iterator i = nodeset1.iterator(); i.hasNext(); index++) {
            final NodeInfo currentNodeInfo = (NodeInfo) i.next();
            result[index] = indexOfNodeInfo(nodeset2, currentNodeInfo);
        }
        return result;
    }

    @Override
    public Map<String, String> serializeLocal() {
        // Serialize index
        return Collections.singletonMap("index", Integer.toString(getIndex()));
    }

    @Override
    public void deserializeLocal(Element element) {
        // Deserialize index

        // NOTE: Don't use setIndex() as we don't want to cause initialLocal != currentLocal
        final XFormsRepeatControlLocal local = (XFormsRepeatControlLocal) getCurrentLocal();
        local.index = Integer.parseInt(element.attributeValue("index"));

        // Indicate to childrenAdded() that default index must not be set
        restoredState = true;
    }
}<|MERGE_RESOLUTION|>--- conflicted
+++ resolved
@@ -287,7 +287,7 @@
             // Initialize all new iterations
             final ControlTree currentControlTree = containingDocument.getControls().getCurrentControlTree();
             for (XFormsRepeatIterationControl newIteration: newIterations) {
-                currentControlTree.initializeRepeatIterationTree(propertyContext, containingDocument, newIteration);
+                currentControlTree.initializeRepeatIterationTree(propertyContext, newIteration);
             }
         }
     }
@@ -314,13 +314,11 @@
 
         final boolean isInsert = insertedNodeInfos != null;
 
-<<<<<<< HEAD
-        final boolean isDebugEnabled = XFormsServer.logger.isDebugEnabled();
         final ControlTree currentControlTree = controls.getCurrentControlTree();
-=======
+
         final IndentedLogger indentedLogger = containingDocument.getControls().getIndentedLogger();
         final boolean isDebugEnabled = indentedLogger.isDebugEnabled();
->>>>>>> 4a6d2c0a
+
         if (newRepeatNodeset != null && newRepeatNodeset.size() > 0) {
 
             // For each new node, what its old index was, -1 if it was not there
@@ -342,23 +340,18 @@
                     final XFormsRepeatIterationControl movedOrRemovedIteration = (XFormsRepeatIterationControl) oldChildren.get(i);
 
                     if (isRemoved) {
-<<<<<<< HEAD
                         if (isDebugEnabled) {
-                            containingDocument.startHandleOperation("repeat", "removing iteration", "id", getEffectiveId(), "index", Integer.toString(i + 1));
+                            indentedLogger.startHandleOperation("xforms:repeat", "removing iteration", "id", getEffectiveId(), "index", Integer.toString(i + 1));
                         }
 
                         // Dispatch destruction events
-                        currentControlTree.dispatchDestructionEvents(propertyContext, containingDocument, movedOrRemovedIteration);
-=======
-                        if (isDebugEnabled)
-                            indentedLogger.logDebug("xforms:repeat", "removing iteration", "id", getEffectiveId(), "index", Integer.toString(i + 1));
->>>>>>> 4a6d2c0a
+                        currentControlTree.dispatchDestructionEvents(propertyContext, movedOrRemovedIteration);
 
                         // Indicate to iteration that it is being removed
                         movedOrRemovedIteration.iterationRemoved(propertyContext);
 
                         if (isDebugEnabled) {
-                            containingDocument.endHandleOperation();
+                            indentedLogger.endHandleOperation();
                         }
                     }
 
@@ -379,11 +372,7 @@
                     // This new node was not in the old nodeset so create a new one
 
                     if (isDebugEnabled) {
-<<<<<<< HEAD
-                        containingDocument.startHandleOperation("repeat", "creating new iteration", "id", getEffectiveId(), "index", Integer.toString(repeatIndex));
-=======
-                        indentedLogger.logDebug("xforms:repeat", "creating new iteration", "id", getEffectiveId(), "index", Integer.toString(repeatIndex));
->>>>>>> 4a6d2c0a
+                        indentedLogger.startHandleOperation("xforms:repeat", "creating new iteration", "id", getEffectiveId(), "index", Integer.toString(repeatIndex));
                     }
 
                     final XFormsContextStack contextStack = getXBLContainer().getContextStack();
@@ -394,7 +383,7 @@
                     newIterations.add(newIteration);
 
                     if (isDebugEnabled) {
-                        containingDocument.endHandleOperation();
+                        indentedLogger.endHandleOperation();
                     }
                 } else {
                     // This new node was in the old nodeset so keep it
@@ -511,22 +500,18 @@
                 for (int i = 0; i < oldChildren.size(); i++) {
 
                     if (isDebugEnabled) {
-<<<<<<< HEAD
-                        containingDocument.startHandleOperation("repeat", "removing iteration", "id", getEffectiveId(), "index", Integer.toString(i + 1));
-=======
-                        indentedLogger.logDebug("xforms:repeat", "removing iteration", "id", getEffectiveId(), "index", Integer.toString(i + 1));
->>>>>>> 4a6d2c0a
+                        indentedLogger.startHandleOperation("xforms:repeat", "removing iteration", "id", getEffectiveId(), "index", Integer.toString(i + 1));
                     }
 
                     final XFormsRepeatIterationControl removedIteration = (XFormsRepeatIterationControl) oldChildren.get(i);
 
                     // Dispatch destruction events
-                    currentControlTree.dispatchDestructionEvents(propertyContext, containingDocument, removedIteration);
+                    currentControlTree.dispatchDestructionEvents(propertyContext, removedIteration);
 
                     // Deindex old iteration
                     currentControlTree.deindexSubtree(removedIteration, true);
                     if (isDebugEnabled) {
-                        containingDocument.endHandleOperation();
+                        indentedLogger.endHandleOperation();
                     }
                 }
             }
